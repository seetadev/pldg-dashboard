--- conflicted
+++ resolved
@@ -1,21 +1,13 @@
 import './globals.css';
 import { Inter } from 'next/font/google';
-<<<<<<< HEAD
+
 import type { ReactNode } from 'react';
-=======
->>>>>>> 71d5552f
 import { Header } from '@/components/layout/Header';
 import { Footer } from '@/components/layout/Footer';
 import { Providers } from '@/components/providers/Providers';
 import { ErrorBoundary } from '@/components/ErrorBoundary';
-<<<<<<< HEAD
-
 import { Toaster } from 'sonner';
 
-=======
-import { Toaster } from 'sonner';
-
->>>>>>> 71d5552f
 const inter = Inter({ subsets: ['latin'] });
 
 export const metadata = {
