--- conflicted
+++ resolved
@@ -1,17 +1,9 @@
-<<<<<<< HEAD
 import { useState, useEffect } from 'react';
 import { CohortId, COHORT_DATA } from '@/types/cohort';
 import { EngagementData, ProcessedData } from '@/types/dashboard';
 import { loadCohortData } from '@/lib/data-processing';
 import Papa from 'papaparse';
 import normalizeEngagementData from '@/lib/formatDbData';
-=======
-import { useState, useEffect } from "react";
-import { CohortId } from "@/types/cohort";
-import { EngagementData, ProcessedData } from "@/types/dashboard";
-import { loadCohortData } from "@/lib/data-processing";
-import Papa from "papaparse";
->>>>>>> 45f5afd5
 
 interface CohortCache {
   rawData: EngagementData[];
@@ -44,7 +36,6 @@
       }
 
       try {
-<<<<<<< HEAD
         // Fetch the CSV data from the API
         const response = await fetch(`/api/cohort${selectedCohort}`);
 
@@ -70,31 +61,7 @@
         
         setIsLoading(false);
 
-=======
-        const csvText = await loadCohortData(selectedCohort);
 
-        Papa.parse<EngagementData>(csvText, {
-          header: true,
-          skipEmptyLines: true,
-          transformHeader: (header: string) => header.trim(),
-          complete: (results) => {
-            setCache((prev) => ({
-              ...prev,
-              [selectedCohort]: {
-                rawData: results.data,
-                processedData: null, // Will be processed on demand
-                lastUpdated: Date.now(),
-              },
-            }));
-            setIsLoading(false);
-          },
-          error: (error: Error) => {
-            console.error("CSV parsing error:", error);
-            setError(error.message);
-            setIsLoading(false);
-          },
-        });
->>>>>>> 45f5afd5
       } catch (error) {
         console.error("Failed to load cohort data:", error);
         setError(
