import { CohortId, CohortMetadata } from './cohort';

export type ActionItemType = 'warning' | 'opportunity' | 'success';

export interface ActionItem {
  type: ActionItemType;
  title: string;
  description: string;
  action: string;
}

export interface FeedbackEntry {
  Address: string;
  Week: string;
  Feedback: string;
}

export interface EngagementData {
  Name: string;
<<<<<<< HEAD
  Cohort?: CohortId; // New field
  "Github Username"?: string;
  "Program Week": string; // Now consistently formatted
  "Engagement Participation ": string; // Now without leading numbers
  "How many issues, PRs, or projects this week?": string; // Now "4+" becomes "4"
  "Which Tech Partner": string[] | string; // Always array
  "Tech Partner Collaboration?": string;
  "Issue Title 1"?: string | string[];
  "Issue Link 1"?: string | string[];
  "Issue Title 2"?: string | string[];
  "Issue Link 2"?: string | string[];
  "Issue Title 3"?: string | string[];
  "Issue Link 3"?: string | string[];
=======
  'Github Username'?: string;
  'Program Week': string;
  'Engagement Participation '?: string;
  'Tech Partner Collaboration?': string;
  'Which Tech Partner': string | string[];
  'How many issues, PRs, or projects this week?': string;
  'Issue Title 1'?: string | string[];
  'Issue Link 1'?: string | string[];
  'Issue Title 2'?: string | string[];
  'Issue Link 2'?: string | string[];
  'Issue Title 3'?: string | string[];
  'Issue Link 3'?: string | string[];
>>>>>>> 13fb8a6b
  [key: string]: string | string[] | undefined;
}

export interface IssueResult {
  title: string;
  link: string;
  status: string;
  engagement: number;
  week: string;
}

export interface IssueHighlight {
  title: string;
  url: string;
}

export interface IssueMetrics {
  week: string;
  open: number;
  closed: number;
  total: number;
}

export interface RawIssueMetric {
  category: string;
  count: number;
  percentComplete: number;
}

export interface FeedbackSentiment {
  positive: number;
  neutral: number;
  negative: number;
}

export interface TopPerformer {
  name: string;
  totalIssues: number;
  avgEngagement: number;
}

export interface TechPartnerMetrics {
  partner: string;
  totalIssues: number;
  activeContributors: number;
  avgIssuesPerContributor: number;
  collaborationScore: number;
}

export interface TechPartnerPerformance {
  partner: string;
  timeSeriesData: Array<{
    week: string;
    weekEndDate: string;
    issueCount: number;
    contributors: string[];
    engagementLevel: number;
    issues: Array<{
      title: string;
      url: string;
      status: 'open' | 'closed';
      lastUpdated: string;
      contributor: string;
    }>;
  }>;
  contributorDetails: Array<{
    name: string;
    githubUsername: string;
    issuesCompleted: number;
    engagementScore: number;
  }>;
  issues: number;
}

export interface ContributorDetails {
  name: string;
  githubUsername: string;
  issuesCompleted: number;
  engagementScore: number;
  email?: string;
  recentIssues?: Array<{
    title: string;
    link?: string;
    description?: string;
  }>;
}

export interface TechPartnerFilter {
  selectedPartner: string | 'all';
  weeks: string[]; // Chronologically ordered weeks 1-12
}

export interface ActionableInsight {
  type: 'success' | 'warning';
  title: string;
  description: string;
  link?: string;
}

export interface IssueTracking {
  title: string;
  link: string;
  status: 'open' | 'closed';
  engagement: number;
  week: string;
  contributor: string;
}

export interface EnhancedTechPartnerData extends TechPartnerPerformance {
  timeSeriesData: {
    week: string;
    weekEndDate: string;
    issueCount: number;
    contributors: string[];
    engagementLevel: number;
    issues: Array<{
      title: string;
      url: string;
      status: 'open' | 'closed';
      lastUpdated: string;
      contributor: string;
    }>;
  }[];
  contributorDetails: ContributorDetails[];
  issueTracking: IssueTracking[];
  mostActiveIssue: { title: string; url: string };
  staleIssue: { title: string; url: string };
}

export interface EngagementTrend {
  week: string;
  total: number;
  // Optional fields for backward compatibility
  'High Engagement'?: number;
  'Medium Engagement'?: number;
  'Low Engagement'?: number;
}

export interface TechnicalProgress {
  week: string;
  'Total Issues': number;
}

export interface ContributorGrowth {
  week: string;
  newContributors: number;
  returningContributors: number;
  totalActive: number;
}

export interface ProcessedData {
  weeklyChange: number;
  activeContributors: number;
  totalContributions: number;
  programHealth: {
    npsScore: number;
    engagementRate: number;
    activeTechPartners: number;
  };
  keyHighlights: {
    activeContributorsAcrossTechPartners: string;
    totalContributions: string;
    positiveFeedback: string;
    weeklyContributions: string;
  };
  cohortId: string;
  cohortInfo: CohortMetadata | null;
  topPerformers: TopPerformer[];
  actionItems: ActionItem[];
  engagementTrends: EngagementTrend[];
  technicalProgress: TechnicalProgress[];
  issueMetrics: IssueMetrics[];
  feedbackSentiment: FeedbackSentiment;
  techPartnerMetrics: TechPartnerMetrics[];
  techPartnerPerformance: TechPartnerPerformance[];
  contributorGrowth: ContributorGrowth[];
  rawEngagementData: EngagementData[];
<<<<<<< HEAD
}

export interface CohortInfo {
  id: CohortId;
  name: string;
  startDate: string;
  endDate: string;
  description?: string;
=======
>>>>>>> 13fb8a6b
}

export interface AIMetrics {
  engagementScore: number;
  technicalProgress: number;
  collaborationIndex: number;
}

export interface AIInsights {
  keyTrends: string[];
  areasOfConcern: string[];
  recommendations: string[];
  achievements: string[];
  metrics: AIMetrics;
}

export interface EnhancedProcessedData extends ProcessedData {
  insights: AIInsights;
}

export interface GitHubData {
  project: {
    user: {
      projectV2: {
        items: {
          /* eslint-disable @typescript-eslint/no-explicit-any */
          nodes: Array<any>; // we're not really pulling data from GitHub via octokit. so this corresponding interface may go away pending when we discus the direction in detail
        };
      };
    };
  };
  issues: Array<{
    id: string;
    title: string;
    state: string;
    created_at: string;
    closed_at: string | null;
    status: string;
    assignee?: { login: string };
  }>;
  statusGroups: {
    todo: number;
    inProgress: number;
    done: number;
  };
  timestamp: number;
  projectBoard?: {
    issues: any[];
    project: Record<string, any>;
    statusGroups: {
      todo: number;
      inProgress: number;
      done: number;
    };
  };
  userContributions?: Record<string, GitHubUserContribution>;
}

export interface GitHubUserContribution {
  username: string;
  issues: {
    created: number;
    commented: number;
    closed: number;
  };
  pullRequests: {
    created: number;
    reviewed: number;
    merged: number;
  };
  repositories: string[];
  lastActive: string;
}

export interface EnhancedGitHubData extends GitHubData {
  userContributions: Record<string, GitHubUserContribution>;
  contributionDiscrepancies: Array<{
    username: string;
<<<<<<< HEAD
    discrepancy: string;
=======
    discrepancy: string
>>>>>>> 13fb8a6b
  }>;
}

export interface ConsolidatedData {
  projectBoard: GitHubData;
  userContributions: Record<string, GitHubUserContribution>;
  validatedContributions: Record<string, ValidatedContribution>;
  metrics: DashboardMetrics;
  lastUpdated: number;
  airtableData?: EngagementData[];
  githubData?: GitHubData;
}

export interface ValidatedContribution {
  reported: number;
  projectBoard: number;
  github: number;
  isValid: boolean;
  contributorValid?: boolean;
}

export interface DashboardMetrics {
  totalContributions: number;
  activeContributors: number;
  averageEngagement: number;
  completionRate: number;
  previousTotal: number;
  npsScore?: number;
  trends: {
    engagement: EngagementTrend[];
    technical: TechnicalProgress[];
    techPartner: TechPartnerPerformance[];
    techPartnerPerformance: TechPartnerPerformance[];
    contributorGrowth: ContributorGrowth[];
  };
}

export interface RestEndpointMethodTypes {
  search: {
    issuesAndPullRequests: {
      parameters: {
        q: string;
        sort?: string;
        order?: string;
        per_page?: number;
      };
      response: {
        data: {
          total_count: number;
          items: Array<GitHubIssue>;
        };
      };
    };
  };
}

export interface GitHubIssue {
  title: string;
  state: string;
  created_at: string;
  closed_at: string | null;
  status?: string;
  assignee?: { login: string };
  comments: number;
  pull_request?: {
    merged: boolean;
    merged_at: string | null;
  };
  requested_reviewers?: Array<{ login: string }>;
<<<<<<< HEAD
}
=======
}

export interface TimelineEvent {
  id: string;
  type: 'issue' | 'pr' | 'survey';
  title: string;
  url?: string;
  date: string;
  contributor: string;
  contributorUsername?: string;
  techPartner: string;
  cohort: string;
  week: string;
  description?: string;
  status?: 'open' | 'closed' | 'merged';
}

export interface TimelineFilters {
  dateRange?: DateRange;
  contributors: string[];
  cohorts: string[];
  eventTypes: Array<'issue' | 'pr' | 'survey'>;
}

export interface TimelineSnapshot {
  id: string;
  name: string;
  events: TimelineEvent[];
  filters: TimelineFilters;
  createdAt: string;
} 
>>>>>>> 13fb8a6b
<|MERGE_RESOLUTION|>--- conflicted
+++ resolved
@@ -17,21 +17,6 @@
 
 export interface EngagementData {
   Name: string;
-<<<<<<< HEAD
-  Cohort?: CohortId; // New field
-  "Github Username"?: string;
-  "Program Week": string; // Now consistently formatted
-  "Engagement Participation ": string; // Now without leading numbers
-  "How many issues, PRs, or projects this week?": string; // Now "4+" becomes "4"
-  "Which Tech Partner": string[] | string; // Always array
-  "Tech Partner Collaboration?": string;
-  "Issue Title 1"?: string | string[];
-  "Issue Link 1"?: string | string[];
-  "Issue Title 2"?: string | string[];
-  "Issue Link 2"?: string | string[];
-  "Issue Title 3"?: string | string[];
-  "Issue Link 3"?: string | string[];
-=======
   'Github Username'?: string;
   'Program Week': string;
   'Engagement Participation '?: string;
@@ -44,7 +29,6 @@
   'Issue Link 2'?: string | string[];
   'Issue Title 3'?: string | string[];
   'Issue Link 3'?: string | string[];
->>>>>>> 13fb8a6b
   [key: string]: string | string[] | undefined;
 }
 
@@ -59,6 +43,20 @@
 export interface IssueHighlight {
   title: string;
   url: string;
+  Cohort?: CohortId;
+  "Github Username"?: string;
+  "Program Week": string;
+  "Engagement Participation ": string;
+  "How many issues, PRs, or projects this week?": string;
+  "Which Tech Partner": string[] | string;
+  "Tech Partner Collaboration?": string;
+  "Issue Title 1"?: string | string[];
+  "Issue Link 1"?: string | string[];
+  "Issue Title 2"?: string | string[];
+  "Issue Link 2"?: string | string[];
+  "Issue Title 3"?: string | string[];
+  "Issue Link 3"?: string | string[];
+  [key: string]: string | string[] | undefined;
 }
 
 export interface IssueMetrics {
@@ -177,10 +175,9 @@
 export interface EngagementTrend {
   week: string;
   total: number;
-  // Optional fields for backward compatibility
-  'High Engagement'?: number;
-  'Medium Engagement'?: number;
-  'Low Engagement'?: number;
+  'High Engagement': number;
+  'Medium Engagement': number;
+  'Low Engagement': number;
 }
 
 export interface TechnicalProgress {
@@ -193,6 +190,11 @@
   newContributors: number;
   returningContributors: number;
   totalActive: number;
+}
+
+export interface DateRange {
+  from: Date;
+  to: Date;
 }
 
 export interface ProcessedData {
@@ -222,7 +224,6 @@
   techPartnerPerformance: TechPartnerPerformance[];
   contributorGrowth: ContributorGrowth[];
   rawEngagementData: EngagementData[];
-<<<<<<< HEAD
 }
 
 export interface CohortInfo {
@@ -231,8 +232,6 @@
   startDate: string;
   endDate: string;
   description?: string;
-=======
->>>>>>> 13fb8a6b
 }
 
 export interface AIMetrics {
@@ -311,11 +310,7 @@
   userContributions: Record<string, GitHubUserContribution>;
   contributionDiscrepancies: Array<{
     username: string;
-<<<<<<< HEAD
     discrepancy: string;
-=======
-    discrepancy: string
->>>>>>> 13fb8a6b
   }>;
 }
 
@@ -385,24 +380,18 @@
     merged_at: string | null;
   };
   requested_reviewers?: Array<{ login: string }>;
-<<<<<<< HEAD
-}
-=======
 }
 
 export interface TimelineEvent {
   id: string;
   type: 'issue' | 'pr' | 'survey';
   title: string;
-  url?: string;
+  description?: string;
   date: string;
   contributor: string;
-  contributorUsername?: string;
-  techPartner: string;
   cohort: string;
-  week: string;
-  description?: string;
-  status?: 'open' | 'closed' | 'merged';
+  url?: string;
+  status?: string;
 }
 
 export interface TimelineFilters {
@@ -418,5 +407,4 @@
   events: TimelineEvent[];
   filters: TimelineFilters;
   createdAt: string;
-} 
->>>>>>> 13fb8a6b
+}