--- conflicted
+++ resolved
@@ -1,9 +1,5 @@
-<<<<<<< HEAD
 import { DateRange } from 'react-day-picker';
 import { CohortId } from './cohort';
-=======
-import { CohortMetadata } from "./cohort";
->>>>>>> 45f5afd5
 
 export type ActionItemType = "warning" | "opportunity" | "success";
 
