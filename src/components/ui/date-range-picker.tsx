--- conflicted
+++ resolved
@@ -2,8 +2,7 @@
 
 import { format } from 'date-fns';
 import { Calendar as CalendarIcon } from 'lucide-react';
-import { DateRange } from 'react-day-picker';
-import { format } from 'date-fns';
+import { DateRange as DayPickerDateRange } from 'react-day-picker';
 import { Button } from '@/components/ui/button';
 import { Calendar } from '@/components/ui/calendar';
 import {
@@ -12,10 +11,11 @@
   PopoverTrigger,
 } from '@/components/ui/popover';
 import { cn } from '@/lib/utils';
+import { DateRange } from '@/types/dashboard';
 
 interface DateRangePickerProps {
   date?: DateRange;
-  onDateChange: (date: DateRange | undefined) => void;
+  onDateChange: (date: DayPickerDateRange | undefined) => void;
   className?: string;
 }
 
@@ -25,13 +25,8 @@
   className,
 }: DateRangePickerProps) {
   return (
-<<<<<<< HEAD
     <div className={cn('grid gap-2', className)}>
       <PopoverRoot>
-=======
-    <div className={cn("grid gap-2", className)}>
-      <Popover>
->>>>>>> 13fb8a6b
         <PopoverTrigger asChild>
           <Button
             id="date"
@@ -58,52 +53,16 @@
         </PopoverTrigger>
         <PopoverContent className="w-auto p-0" align="start">
           <Calendar
-            initialFocus
             mode="range"
             defaultMonth={date?.from}
             selected={date}
             onSelect={onDateChange}
             numberOfMonths={2}
-<<<<<<< HEAD
             className="rounded-md border shadow-sm"
             disabled={{ before: new Date(2024, 0, 1) }}
             captionLayout="dropdown"
-            startMonth={new Date(2024, 0)}
-            endMonth={new Date(new Date().getFullYear(), new Date().getMonth())}
-=======
-            showOutsideDays={false}
-            classNames={{
-              months: "flex space-x-4 p-4",
-              month: "space-y-4",
-              caption: "flex justify-center pt-1 relative items-center",
-              caption_label: "text-sm font-medium",
-              nav: "space-x-1 flex items-center",
-              nav_button: cn(
-                "h-7 w-7 bg-transparent p-0 opacity-50 hover:opacity-100"
-              ),
-              nav_button_previous: "absolute left-1",
-              nav_button_next: "absolute right-1",
-              table: "w-full border-collapse space-y-1",
-              head_row: "flex",
-              head_cell:
-                "text-muted-foreground rounded-md w-9 font-normal text-[0.8rem]",
-              row: "flex w-full mt-2",
-              cell: "h-9 w-9 text-center text-sm p-0 relative [&:has([aria-selected].day-range-end)]:rounded-r-md [&:has([aria-selected].day-outside)]:bg-accent/50 [&:has([aria-selected])]:bg-accent first:[&:has([aria-selected])]:rounded-l-md last:[&:has([aria-selected])]:rounded-r-md focus-within:relative focus-within:z-20",
-              day: cn(
-                "h-9 w-9 p-0 font-normal aria-selected:opacity-100"
-              ),
-              day_range_end: "day-range-end",
-              day_selected:
-                "bg-primary text-primary-foreground hover:bg-primary hover:text-primary-foreground focus:bg-primary focus:text-primary-foreground",
-              day_today: "bg-accent text-accent-foreground",
-              day_outside:
-                "day-outside text-muted-foreground opacity-50 aria-selected:bg-accent/50 aria-selected:text-muted-foreground aria-selected:opacity-30",
-              day_disabled: "text-muted-foreground opacity-50",
-              day_range_middle:
-                "aria-selected:bg-accent aria-selected:text-accent-foreground",
-              day_hidden: "invisible",
-            }}
->>>>>>> 13fb8a6b
+            fromMonth={new Date(2024, 0)}
+            toMonth={new Date(new Date().getFullYear(), new Date().getMonth())}
           />
         </PopoverContent>
       </PopoverRoot>
