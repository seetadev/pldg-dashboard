<<<<<<< HEAD
'use client';

import * as React from 'react';
import { useDashboardSystemContext } from '@/context/DashboardSystemContext';
import ExecutiveSummary from './ExecutiveSummary';
import { ActionableInsights } from './ActionableInsights';
import EngagementChart from './EngagementChart';
import TechnicalProgressChart from './TechnicalProgressChart';
import { TechPartnerChart } from './TechPartnerChart';
import TopPerformersTable from './TopPerformersTable';
import { LoadingSpinner } from '../ui/loading';
import { Card, CardHeader, CardTitle, CardContent } from '../ui/card';
import { Button } from '../ui/button';
import { RefreshCw } from 'lucide-react';
import { enhanceTechPartnerData } from '@/lib/utils';
import { useEffect, useState } from 'react';
import Papa, { ParseResult, ParseConfig, ParseError, Parser } from 'papaparse';
import { processData, loadCohortData } from '@/lib/data-processing';
import { EngagementData } from '@/types/dashboard';
import { CohortSelector } from './CohortSelector';
import { CohortId, COHORT_DATA } from '@/types/cohort';
import { useCohortData } from '@/hooks/useCohortData';
import PartnerFeedbackMatrix from './PartnerFeedbackMatrix';
=======
"use client";

import * as React from "react";
import { useDashboardSystemContext } from "@/context/DashboardSystemContext";
import ExecutiveSummary from "./ExecutiveSummary";
import { ActionableInsights } from "./ActionableInsights";
import EngagementChart from "./EngagementChart";
import TechnicalProgressChart from "./TechnicalProgressChart";
import { TechPartnerChart } from "./TechPartnerChart";
import TopPerformersTable from "./TopPerformersTable";
import { LoadingSpinner } from "../ui/loading";
import { Card, CardHeader, CardTitle, CardContent } from "../ui/card";
import { Button } from "../ui/button";
import { RefreshCw } from "lucide-react";
import { enhanceTechPartnerData } from "@/lib/utils";
import { processData } from "@/lib/data-processing";
import { CohortSelector } from "./CohortSelector";
import { CohortId, COHORT_DATA } from "@/types/cohort";
import { useCohortData } from "@/hooks/useCohortData";
>>>>>>> beab95bb

export default function DeveloperEngagementDashboard() {
  const {
    isError,
    refresh,
    lastUpdated,
    isFetching,
    selectedCohort,
    setSelectedCohort,
  } = useDashboardSystemContext();

  const {
    data: csvData,
    partnerFeedbackData,
    isLoading: isLoadingCSV,
    error: errorCSV,
  } = useCohortData(selectedCohort);

  const processedData = React.useMemo(() => 
    csvData.length > 0 ? processData(csvData, null, selectedCohort) : null,
    [csvData, selectedCohort]
  );

  const enhancedTechPartnerData = React.useMemo(() =>
    processedData?.techPartnerPerformance && processedData?.rawEngagementData
      ? enhanceTechPartnerData(processedData.techPartnerPerformance, processedData.rawEngagementData)
      : [],
    [processedData?.techPartnerPerformance, processedData?.rawEngagementData]

  );

  const handleCohortChange = (cohortId: CohortId) => {
    setSelectedCohort(cohortId);
  };

  if (isLoadingCSV) {
    return <div>Loading CSV data...</div>;
  }

  if (errorCSV || !processedData) {
    return <div>Error: {errorCSV || "No data available"}</div>;
  }

  if (!processedData && isLoadingCSV) {
    return (
      <div className="container mx-auto p-4">
        <div className="h-[calc(100vh-200px)] flex items-center justify-center">
          <LoadingSpinner />
        </div>
      </div>
    );
  }

  if (isError || !processedData) {
    return (
      <div className="container mx-auto p-4">
        <div className="p-4 text-center text-red-600">
          Unable to load dashboard data. Please try refreshing.
          <Button
            variant="outline"
            size="sm"
            onClick={refresh}
            className="mt-4 mx-auto"
          >
            Retry
          </Button>
        </div>
      </div>
    );
  }

  return (
    <div className="container mx-auto px-4 sm:px-6 lg:px-8 py-6">
      {/* Header Section */}
      <header className="mb-8 bg-gradient-to-r from-indigo-700 to-purple-700 rounded-2xl p-6 text-white shadow-xl">
        <div className="flex justify-between items-center">
          <div>
            <h1 className="text-3xl font-bold">PLDG Developer Engagement</h1>
            <p className="mt-2 text-indigo-100">
              {COHORT_DATA[selectedCohort].name} - Real-time insights and
              engagement metrics
            </p>
          </div>
          <div className="flex items-center gap-4">
            <CohortSelector
              selectedCohort={selectedCohort}
              onCohortChange={handleCohortChange}
            />
            <span className="text-sm text-indigo-200">
              Last updated: {new Date(lastUpdated).toLocaleString()}
            </span>
            <Button
              variant="outline"
              size="sm"
              onClick={refresh}
              disabled={isFetching}
              className="flex items-center gap-2 bg-white/10 hover:bg-white/20 text-white border-white/20"
            >
              <RefreshCw
                className={`w-4 h-4 ${isFetching ? "animate-spin" : ""}`}
              />
              Refresh Data
            </Button>
          </div>
        </div>
      </header>

      {/* Top Section - Executive Summary */}
      <div className="mb-6 bg-white rounded-lg shadow-md">
        <ExecutiveSummary data={processedData} />
      </div>

      {/* Action Items Section */}
      <div className="mb-8">
        <ActionableInsights data={processedData} />
      </div>

      {/* Partners Feedback Section */}
      <div className="mb-8">
        <PartnerFeedbackMatrix data={partnerFeedbackData} />
      </div>
      

      {/* Charts Section - Side by Side */}
      <div className="grid grid-cols-1 lg:grid-cols-2 gap-8 mb-8">
        <EngagementChart data={processedData.engagementTrends} />
        <TechnicalProgressChart
          data={processedData.technicalProgress}
          githubData={{
            inProgress: processedData.issueMetrics[0]?.open || 0,
            done: processedData.issueMetrics[0]?.closed || 0,
          }}
        />
      </div>

      {/* Full Width Sections */}
      <div className="space-y-8">
        {/* Tech Partner Overview */}
        <TechPartnerChart data={enhancedTechPartnerData} />

        {/* Top Contributors */}
        <Card>
          <CardHeader>
            <CardTitle>Top Contributors</CardTitle>
          </CardHeader>
          <CardContent>
            <TopPerformersTable data={processedData.topPerformers} />
          </CardContent>
        </Card>
      </div>
    </div>
  );
}<|MERGE_RESOLUTION|>--- conflicted
+++ resolved
@@ -1,4 +1,3 @@
-<<<<<<< HEAD
 'use client';
 
 import * as React from 'react';
@@ -22,27 +21,6 @@
 import { CohortId, COHORT_DATA } from '@/types/cohort';
 import { useCohortData } from '@/hooks/useCohortData';
 import PartnerFeedbackMatrix from './PartnerFeedbackMatrix';
-=======
-"use client";
-
-import * as React from "react";
-import { useDashboardSystemContext } from "@/context/DashboardSystemContext";
-import ExecutiveSummary from "./ExecutiveSummary";
-import { ActionableInsights } from "./ActionableInsights";
-import EngagementChart from "./EngagementChart";
-import TechnicalProgressChart from "./TechnicalProgressChart";
-import { TechPartnerChart } from "./TechPartnerChart";
-import TopPerformersTable from "./TopPerformersTable";
-import { LoadingSpinner } from "../ui/loading";
-import { Card, CardHeader, CardTitle, CardContent } from "../ui/card";
-import { Button } from "../ui/button";
-import { RefreshCw } from "lucide-react";
-import { enhanceTechPartnerData } from "@/lib/utils";
-import { processData } from "@/lib/data-processing";
-import { CohortSelector } from "./CohortSelector";
-import { CohortId, COHORT_DATA } from "@/types/cohort";
-import { useCohortData } from "@/hooks/useCohortData";
->>>>>>> beab95bb
 
 export default function DeveloperEngagementDashboard() {
   const {
