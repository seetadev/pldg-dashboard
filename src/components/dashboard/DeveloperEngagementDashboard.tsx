--- conflicted
+++ resolved
@@ -6,19 +6,19 @@
 import { ActionableInsights } from './ActionableInsights';
 import EngagementChart from './EngagementChart';
 import TechnicalProgressChart from './TechnicalProgressChart';
-import { TechPartnerChart } from './TechPartnerChart';
 import TopPerformersTable from './TopPerformersTable';
 import { LoadingSpinner } from '../ui/loading';
 import { Card, CardHeader, CardTitle, CardContent } from '../ui/card';
 import { Button } from '../ui/button';
 import { RefreshCw } from 'lucide-react';
 import { enhanceTechPartnerData } from '@/lib/utils';
-<<<<<<< HEAD
 import { processData } from '@/lib/data-processing';
 import { CohortSelector } from './CohortSelector';
 import { CohortId, COHORT_DATA } from '@/types/cohort';
 import { useCohortData } from '@/hooks/useCohortData';
 import PartnerFeedbackMatrix from './PartnerFeedbackMatrix';
+import { Timeline } from './Timeline';
+import { TechPartnerChart } from './TechPartnerChart';
 
 export default function DeveloperEngagementDashboard() {
   const {
@@ -64,95 +64,13 @@
         <LoadingSpinner message="Loading CSV data..." />
       </div>
     );
-=======
-import { useEffect, useState } from 'react';
-import Papa, { ParseResult, ParseConfig, ParseError, Parser } from 'papaparse';
-import { processData } from '@/lib/data-processing';
-import { EngagementData } from '@/types/dashboard';
-import { Timeline } from './Timeline';
-
-export default function DeveloperEngagementDashboard() {
-  const { data, isLoading, isError, refresh, lastUpdated, isFetching } = useDashboardSystemContext();
-  const [csvData, setCsvData] = useState<EngagementData[]>([]);
-  const [isLoadingCSV, setIsLoadingCSV] = useState(true);
-  const [errorCSV, setErrorCSV] = useState<string | null>(null);
-
-  useEffect(() => {
-    async function loadCSVData() {
-      try {
-        console.log('Loading CSV data...');
-        const response = await fetch('/data/Weekly Engagement Survey Breakdown (4).csv');
-        if (!response.ok) {
-          throw new Error(`Failed to fetch CSV: ${response.statusText}`);
-        }
-        const csvText = await response.text();
-        
-        Papa.parse<EngagementData>(csvText, {
-          header: true,
-          skipEmptyLines: true,
-          transformHeader: (header: string) => header.trim(),
-          complete: (results: ParseResult<EngagementData>) => {
-            console.log('CSV Parse Results:', {
-              weekRange: results.data.map(d => d['Program Week']),
-              totalRows: results.data.length,
-              errors: results.errors
-            });
-            setCsvData(results.data);
-            setIsLoadingCSV(false);
-          },
-          error: (error: ParseError): void => {
-            console.error('CSV parsing error:', error);
-            setErrorCSV(error.message);
-          }
-        } as ParseConfig<EngagementData>);
-      } catch (error) {
-        console.error('Failed to load CSV:', error);
-        setErrorCSV(error instanceof Error ? error.message : 'Failed to load data');
-      }
-    }
-    loadCSVData();
-  }, []);
-
-  const processedData = csvData.length > 0 ? processData(csvData) : null;
-
-  const enhancedTechPartnerData = React.useMemo(() =>
-    processedData?.techPartnerPerformance && processedData?.rawEngagementData
-      ? enhanceTechPartnerData(processedData.techPartnerPerformance, processedData.rawEngagementData)
-      : [],
-    [processedData?.techPartnerPerformance, processedData?.rawEngagementData]
-  );
-
-  React.useEffect(() => {
-    console.log('Dashboard State:', {
-      hasData: !!processedData,
-      metrics: processedData ? {
-        contributors: processedData.activeContributors,
-        techPartners: processedData.programHealth.activeTechPartners,
-        engagementTrends: processedData.engagementTrends.length,
-        technicalProgress: processedData.technicalProgress.length,
-        techPartnerData: enhancedTechPartnerData
-      } : null,
-      isLoading,
-      isError,
-      isFetching,
-      lastUpdated: new Date(lastUpdated).toISOString()
-    });
-  }, [processedData, isLoading, isError, isFetching, lastUpdated, enhancedTechPartnerData]);
-
-  if (isLoadingCSV) {
-    return <div>Loading CSV data...</div>;
->>>>>>> 13fb8a6b
   }
 
   if (errorCSV || !processedData) {
     return <div>Error: {errorCSV || 'No data available'}</div>;
   }
 
-<<<<<<< HEAD
   if (!processedData && isLoadingCSV) {
-=======
-  if (!processedData && isLoading) {
->>>>>>> 13fb8a6b
     return (
       <div className="container mx-auto p-4">
         <div className="h-[calc(100vh-200px)] flex items-center justify-center">
@@ -192,7 +110,6 @@
               engagement metrics
             </p>
           </div>
-<<<<<<< HEAD
           <div className="flex flex-col justify-start w-full md:w-max lg:flex-row items-center gap-4">
             <div className="flex flex-col lg:flex-row justify-start w-full md:w-max items-center gap-4">
               <CohortSelector
@@ -215,25 +132,9 @@
                 <RefreshCw
                   className={`w-4 h-4 ${isFetching ? 'animate-spin' : ''}`}
                 />
-                <p className="w-full  text-xs">Refresh Data</p>
+                <p className="w-full text-xs">Refresh Data</p>
               </Button>
             </div>
-=======
-          <div className="flex items-center gap-4">
-            <span className="text-sm text-indigo-200">
-              Last updated: {new Date(lastUpdated).toLocaleString()}
-            </span>
-            <Button
-              variant="outline"
-              size="sm"
-              onClick={refresh}
-              disabled={isFetching}
-              className="flex items-center gap-2 bg-white/10 hover:bg-white/20 text-white border-white/20"
-            >
-              <RefreshCw className={`w-4 h-4 ${isFetching ? 'animate-spin' : ''}`} />
-              Refresh Data
-            </Button>
->>>>>>> 13fb8a6b
           </div>
         </div>
       </header>
@@ -246,14 +147,11 @@
       {/* Action Items Section */}
       <div className="mb-8">
         <ActionableInsights data={processedData} />
-<<<<<<< HEAD
       </div>
 
       {/* Partners Feedback Section */}
       <div className="mb-8">
         <PartnerFeedbackMatrix data={partnerFeedbackData} />
-=======
->>>>>>> 13fb8a6b
       </div>
 
       {/* Charts Section - Side by Side */}
@@ -263,11 +161,7 @@
           data={processedData.technicalProgress}
           githubData={{
             inProgress: processedData.issueMetrics[0]?.open || 0,
-<<<<<<< HEAD
             done: processedData.issueMetrics[0]?.closed || 0,
-=======
-            done: processedData.issueMetrics[0]?.closed || 0
->>>>>>> 13fb8a6b
           }}
         />
       </div>
