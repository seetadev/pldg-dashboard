"use client";

import * as React from "react";
import { useDashboardSystemContext } from "@/context/DashboardSystemContext";
import ExecutiveSummary from "./ExecutiveSummary";
import { ActionableInsights } from "./ActionableInsights";
import EngagementChart from "./EngagementChart";
import TechnicalProgressChart from "./TechnicalProgressChart";
import { TechPartnerChart } from "./TechPartnerChart";
import TopPerformersTable from "./TopPerformersTable";
import { LoadingSpinner } from "../ui/loading";
import { Card, CardHeader, CardTitle, CardContent } from "../ui/card";
import { Button } from "../ui/button";
import { RefreshCw } from "lucide-react";
import { enhanceTechPartnerData } from "@/lib/utils";
import { processData } from "@/lib/data-processing";
import { CohortSelector } from "./CohortSelector";
import { CohortId, COHORT_DATA } from "@/types/cohort";
import { useCohortData } from "@/hooks/useCohortData";

export default function DeveloperEngagementDashboard() {
  const {
    isError,
    refresh,
    lastUpdated,
    isFetching,
    selectedCohort,
    setSelectedCohort,
  } = useDashboardSystemContext();

  const {
    data: csvData,
    isLoading: isLoadingCSV,
    error: errorCSV,
  } = useCohortData(selectedCohort);

<<<<<<< HEAD
  console.log('Cohort Data:', csvData);

  const processedData = React.useMemo(() => 
    csvData.length > 0 ? processData(csvData, null, selectedCohort) : null,
    [csvData, selectedCohort]
  );

  console.log('Cohort Data:', processedData);


  const enhancedTechPartnerData = React.useMemo(() =>
    processedData?.techPartnerPerformance && processedData?.rawEngagementData
      ? enhanceTechPartnerData(processedData.techPartnerPerformance, processedData.rawEngagementData)
      : [],
    [processedData?.techPartnerPerformance, processedData?.rawEngagementData]
=======
  const processedData = React.useMemo(
    () =>
      csvData.length > 0 ? processData(csvData, null, selectedCohort) : null,
    [csvData, selectedCohort],
  );

  const enhancedTechPartnerData = React.useMemo(
    () =>
      processedData?.techPartnerPerformance && processedData?.rawEngagementData
        ? enhanceTechPartnerData(
            processedData.techPartnerPerformance,
            processedData.rawEngagementData,
          )
        : [],
    [processedData?.techPartnerPerformance, processedData?.rawEngagementData],
>>>>>>> 45f5afd5
  );

  const handleCohortChange = (cohortId: CohortId) => {
    setSelectedCohort(cohortId);
  };

  if (isLoadingCSV) {
    return <div>Loading CSV data...</div>;
  }

  if (errorCSV || !processedData) {
    return <div>Error: {errorCSV || "No data available"}</div>;
  }

  if (!processedData && isLoadingCSV) {
    return (
      <div className="container mx-auto p-4">
        <div className="h-[calc(100vh-200px)] flex items-center justify-center">
          <LoadingSpinner />
        </div>
      </div>
    );
  }

  if (isError || !processedData) {
    return (
      <div className="container mx-auto p-4">
        <div className="p-4 text-center text-red-600">
          Unable to load dashboard data. Please try refreshing.
          <Button
            variant="outline"
            size="sm"
            onClick={refresh}
            className="mt-4 mx-auto"
          >
            Retry
          </Button>
        </div>
      </div>
    );
  }

  return (
    <div className="container mx-auto px-4 sm:px-6 lg:px-8 py-6">
      {/* Header Section */}
      <header className="mb-8 bg-gradient-to-r from-indigo-700 to-purple-700 rounded-2xl p-6 text-white shadow-xl">
        <div className="flex justify-between items-center">
          <div>
            <h1 className="text-3xl font-bold">PLDG Developer Engagement</h1>
            <p className="mt-2 text-indigo-100">
              {COHORT_DATA[selectedCohort].name} - Real-time insights and
              engagement metrics
            </p>
          </div>
          <div className="flex items-center gap-4">
            <CohortSelector
              selectedCohort={selectedCohort}
              onCohortChange={handleCohortChange}
            />
            <span className="text-sm text-indigo-200">
              Last updated: {new Date(lastUpdated).toLocaleString()}
            </span>
            <Button
              variant="outline"
              size="sm"
              onClick={refresh}
              disabled={isFetching}
              className="flex items-center gap-2 bg-white/10 hover:bg-white/20 text-white border-white/20"
            >
              <RefreshCw
                className={`w-4 h-4 ${isFetching ? "animate-spin" : ""}`}
              />
              Refresh Data
            </Button>
          </div>
        </div>
      </header>

      {/* Top Section - Executive Summary */}
      <div className="mb-6 bg-white rounded-lg shadow-md">
        <ExecutiveSummary data={processedData} />
      </div>

      {/* Action Items Section */}
      <div className="mb-8">
        <ActionableInsights data={processedData} />
      </div>

      {/* Charts Section - Side by Side */}
      <div className="grid grid-cols-1 lg:grid-cols-2 gap-8 mb-8">
        <EngagementChart data={processedData.engagementTrends} />
        <TechnicalProgressChart
          data={processedData.technicalProgress}
          githubData={{
            inProgress: processedData.issueMetrics[0]?.open || 0,
            done: processedData.issueMetrics[0]?.closed || 0,
          }}
        />
      </div>

      {/* Full Width Sections */}
      <div className="space-y-8">
        {/* Tech Partner Overview */}
        <TechPartnerChart data={enhancedTechPartnerData} />

        {/* Top Contributors */}
        <Card>
          <CardHeader>
            <CardTitle>Top Contributors</CardTitle>
          </CardHeader>
          <CardContent>
            <TopPerformersTable data={processedData.topPerformers} />
          </CardContent>
        </Card>
      </div>
    </div>
  );
}<|MERGE_RESOLUTION|>--- conflicted
+++ resolved
@@ -34,39 +34,17 @@
     error: errorCSV,
   } = useCohortData(selectedCohort);
 
-<<<<<<< HEAD
-  console.log('Cohort Data:', csvData);
-
   const processedData = React.useMemo(() => 
     csvData.length > 0 ? processData(csvData, null, selectedCohort) : null,
     [csvData, selectedCohort]
   );
-
-  console.log('Cohort Data:', processedData);
-
 
   const enhancedTechPartnerData = React.useMemo(() =>
     processedData?.techPartnerPerformance && processedData?.rawEngagementData
       ? enhanceTechPartnerData(processedData.techPartnerPerformance, processedData.rawEngagementData)
       : [],
     [processedData?.techPartnerPerformance, processedData?.rawEngagementData]
-=======
-  const processedData = React.useMemo(
-    () =>
-      csvData.length > 0 ? processData(csvData, null, selectedCohort) : null,
-    [csvData, selectedCohort],
-  );
 
-  const enhancedTechPartnerData = React.useMemo(
-    () =>
-      processedData?.techPartnerPerformance && processedData?.rawEngagementData
-        ? enhanceTechPartnerData(
-            processedData.techPartnerPerformance,
-            processedData.rawEngagementData,
-          )
-        : [],
-    [processedData?.techPartnerPerformance, processedData?.rawEngagementData],
->>>>>>> 45f5afd5
   );
 
   const handleCohortChange = (cohortId: CohortId) => {
