--- conflicted
+++ resolved
@@ -1,4 +1,3 @@
-<<<<<<< HEAD
 'use client';
 
 import { useMemo } from 'react';
@@ -19,30 +18,6 @@
 import { CohortId, COHORT_DATA } from '@/types/cohort';
 import { useCohortData } from '@/hooks/useCohortData';
 import PartnerFeedbackMatrix from './PartnerFeedbackMatrix';
-//import { AlertsPanel } from './AlertsPanel';
-=======
-"use client";
-
-import { useDashboardSystemContext } from "@/context/DashboardSystemContext";
-import ExecutiveSummary from "./ExecutiveSummary";
-import { ActionableInsights } from "./ActionableInsights";
-import EngagementChart from "./EngagementChart";
-import TechnicalProgressChart from "./TechnicalProgressChart";
-import { TechPartnerChart } from "./TechPartnerChart";
-import TopPerformersTable from "./TopPerformersTable";
-import { LoadingSpinner } from "../ui/loading";
-import { Card, CardHeader, CardTitle, CardContent } from "../ui/card";
-import { Button } from "../ui/button";
-import { RefreshCw } from "lucide-react";
-import { enhanceTechPartnerData } from "@/lib/utils";
-import { processData } from "@/lib/data-processing";
-import { CohortSelector } from "./CohortSelector";
-import { CohortId, COHORT_DATA } from "@/types/cohort";
-import { useCohortData } from "@/hooks/useCohortData";
-import PartnerFeedbackMatrix from "./PartnerFeedbackMatrix";
-import { useMemo } from "react";
-
->>>>>>> c649545a
 
 export default function DeveloperEngagementDashboard() {
   const {
@@ -168,13 +143,6 @@
         <ExecutiveSummary data={processedData} />
       </div>
 
-<<<<<<< HEAD
-      {/* <div className="mb-6 bg-white rounded-lg shadow-md">
-        <AlertsPanel />
-      </div> */}
-
-=======
->>>>>>> c649545a
       {/* Action Items Section */}
       <div className="mb-8">
         <ActionableInsights data={processedData} />
