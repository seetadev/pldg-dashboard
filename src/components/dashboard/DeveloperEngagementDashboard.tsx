--- conflicted
+++ resolved
@@ -14,7 +14,6 @@
 import { RefreshCw } from 'lucide-react';
 import { enhanceTechPartnerData } from '@/lib/utils';
 import Papa, { ParseResult, ParseConfig, ParseError, Parser } from 'papaparse';
-<<<<<<< HEAD
 import { processData } from '@/lib/data-processing';
 import { EngagementData, ProcessedData } from '@/types/dashboard';
 import CohortSelector from './CohortSelector';
@@ -120,34 +119,6 @@
       setCurrentProcessedData(processedDataCohort2);
     }
   }, [selectedCohort]);
-=======
-import { processData, loadCohortData } from '@/lib/data-processing';
-import { EngagementData } from '@/types/dashboard';
-import { CohortSelector } from './CohortSelector';
-import { CohortId, COHORT_DATA } from '@/types/cohort';
-import { useCohortData } from '@/hooks/useCohortData';
-
-export default function DeveloperEngagementDashboard() {
-  const { 
-    isError, 
-    refresh, 
-    lastUpdated, 
-    isFetching,
-    selectedCohort,
-    setSelectedCohort 
-  } = useDashboardSystemContext();
-
-  const {
-    data: csvData,
-    isLoading: isLoadingCSV,
-    error: errorCSV,
-  } = useCohortData(selectedCohort);
-
-  const processedData = React.useMemo(() => 
-    csvData.length > 0 ? processData(csvData, null, selectedCohort) : null,
-    [csvData, selectedCohort]
-  );
->>>>>>> 6f9c8e35
 
   const enhancedTechPartnerData = React.useMemo(() =>
     currentProcessedData?.techPartnerPerformance && currentProcessedData?.rawEngagementData
@@ -172,7 +143,6 @@
       isFetching,
       lastUpdated: new Date(lastUpdated).toISOString()
     });
-<<<<<<< HEAD
   }, [currentProcessedData, selectedCohort, isLoading, isError, isFetching, lastUpdated, enhancedTechPartnerData]);
 
   if (isLoadingCSV) {
@@ -180,28 +150,6 @@
       <div className="h-[calc(100vh-200px)] flex items-center justify-center">
         <LoadingSpinner />
         <span className="ml-2">Loading cohort data...</span>
-=======
-  }, [processedData, isLoadingCSV, isError, isFetching, lastUpdated, enhancedTechPartnerData]);
-
-  const handleCohortChange = (cohortId: CohortId) => {
-    setSelectedCohort(cohortId);
-  };
-
-  if (isLoadingCSV) {
-    return <div>Loading CSV data...</div>;
-  }
-
-  if (errorCSV || !processedData) {
-    return <div>Error: {errorCSV || 'No data available'}</div>;
-  }
-
-  if (!processedData && isLoadingCSV) {
-    return (
-      <div className="container mx-auto p-4">
-        <div className="h-[calc(100vh-200px)] flex items-center justify-center">
-          <LoadingSpinner />
-        </div>
->>>>>>> 6f9c8e35
       </div>
     </div>;
   }
@@ -245,17 +193,11 @@
         <div className="flex justify-between items-center">
           <div>
             <h1 className="text-3xl font-bold">PLDG Developer Engagement</h1>
-<<<<<<< HEAD
             <p className="mt-2 text-indigo-100">Real-time insights and engagement metrics</p>
             {/* Insert CohortSelector here */}
             {/* <div className="mt-4">
               <CohortSelector />
             </div> */}
-=======
-            <p className="mt-2 text-indigo-100">
-              {COHORT_DATA[selectedCohort].name} - Real-time insights and engagement metrics
-            </p>
->>>>>>> 6f9c8e35
           </div>
           <div className="flex items-center gap-4">
             <CohortSelector 
