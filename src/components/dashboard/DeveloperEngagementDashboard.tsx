--- conflicted
+++ resolved
@@ -36,14 +36,9 @@
     error: errorCSV,
   } = useCohortData(selectedCohort);
 
-<<<<<<< HEAD
+
   const processedData = React.useMemo(() =>
     csvData.length > 0 ? processData(csvData, null, selectedCohort) : null,
-=======
-  const processedData = React.useMemo(
-    () =>
-      csvData.length > 0 ? processData(csvData, null, selectedCohort) : null,
->>>>>>> 71d5552f
     [csvData, selectedCohort]
   );
 
@@ -114,11 +109,8 @@
             </p>
           </div>
           <div className="flex flex-col justify-start w-full md:w-max lg:flex-row items-center gap-4">
-<<<<<<< HEAD
+
             <div className='flex flex-col lg:flex-row justify-start w-full md:w-max items-center gap-4'>
-=======
-            <div className="flex flex-col lg:flex-row justify-start w-full md:w-max items-center gap-4">
->>>>>>> 71d5552f
               <CohortSelector
                 selectedCohort={selectedCohort}
                 onCohortChange={handleCohortChange}
@@ -127,11 +119,8 @@
                 Last updated: {new Date(lastUpdated).toLocaleString()}
               </span>
             </div>
-<<<<<<< HEAD
+
             <div className='flex w-full lg:w-max justify-end'>
-=======
-            <div className="flex w-full lg:w-max justify-end">
->>>>>>> 71d5552f
               <Button
                 variant="outline"
                 size="sm"
@@ -140,15 +129,9 @@
                 className="flex items-center gap-1 xl:gap-2 max-lg:py-5 bg-white/10 hover:bg-white/20 text-white border-white/20"
               >
                 <RefreshCw
-<<<<<<< HEAD
                   className={`w-4 h-4 ${isFetching ? "animate-spin" : ""}`}
                 />
                 <p className='w-full  text-xs'>Refresh Data</p>
-=======
-                  className={`w-4 h-4 ${isFetching ? 'animate-spin' : ''}`}
-                />
-                <p className="w-full  text-xs">Refresh Data</p>
->>>>>>> 71d5552f
               </Button>
             </div>
           </div>
@@ -169,10 +152,6 @@
       <div className="mb-8">
         <PartnerFeedbackMatrix data={partnerFeedbackData} />
       </div>
-<<<<<<< HEAD
-
-=======
->>>>>>> 71d5552f
 
       {/* Charts Section - Side by Side */}
       <div className="grid grid-cols-1 lg:grid-cols-2 gap-8 mb-8">
