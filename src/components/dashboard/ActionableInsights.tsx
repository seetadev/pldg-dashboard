--- conflicted
+++ resolved
@@ -1,20 +1,7 @@
-<<<<<<< HEAD
-import { useMemo } from 'react';
-import {
-  Card,
-  CardHeader,
-  CardTitle,
-  CardDescription,
-  CardContent,
-} from '@/components/ui/card';
-import { TrendingUp, AlertCircle, CheckCircle } from 'lucide-react';
-import { ProcessedData } from '@/types/dashboard';
-=======
-import React from "react";
+import React, { useMemo } from "react";
 import { Card, CardHeader, CardTitle, CardDescription, CardContent } from "@/components/ui/card";
-import { TrendingUp, AlertCircle, CheckCircle, Users } from "lucide-react";
+import { TrendingUp, AlertCircle, CheckCircle } from "lucide-react";
 import { ProcessedData } from "@/types/dashboard";
->>>>>>> 13fb8a6b
 
 interface ActionableInsight {
   type: 'success' | 'warning' | 'opportunity';
@@ -24,100 +11,52 @@
   action?: string;
 }
 
-export function ActionableInsights({ data }: { data: ProcessedData }) {
-  const insights: ActionableInsight[] = useMemo(() => {
+export const ActionableInsights: React.FC<{ data: ProcessedData }> = ({ data }) => {
+  const insights = useMemo(() => {
     const insights: ActionableInsight[] = [];
-<<<<<<< HEAD
-
-    // Get the last 4 weeks of data for trend analysis
-    const recentWeeks = data.engagementTrends.slice(-4);
-
-=======
     
     // Get the last 4 weeks of data for trend analysis
     const recentWeeks = data.engagementTrends.slice(-4);
     
->>>>>>> 13fb8a6b
     // Calculate week-over-week trends
     if (recentWeeks.length >= 2) {
       const currentWeek = recentWeeks[recentWeeks.length - 1];
       const previousWeek = recentWeeks[recentWeeks.length - 2];
-<<<<<<< HEAD
-      const changePercent = Math.round(
-        ((currentWeek.total - previousWeek.total) / previousWeek.total) * 100
-      );
-=======
       const changePercent = Math.round(((currentWeek.total - previousWeek.total) / previousWeek.total) * 100);
->>>>>>> 13fb8a6b
 
       // Only show significant changes (more than 10%)
       if (Math.abs(changePercent) > 10) {
         insights.push({
           type: changePercent < 0 ? 'warning' : 'success',
-<<<<<<< HEAD
-          title:
-            changePercent < 0
-              ? 'Significant Drop in Activity'
-              : 'Strong Growth in Participation',
-          description: `${Math.abs(changePercent)}% ${changePercent < 0 ? 'decrease' : 'increase'} in active contributors`,
-          metric: changePercent,
-          action:
-            changePercent < 0
-              ? 'Schedule 1:1 check-ins with recently inactive contributors'
-              : 'Maintain momentum by highlighting recent contributor achievements',
-=======
           title: changePercent < 0 ? 'Significant Drop in Activity' : 'Strong Growth in Participation',
           description: `${Math.abs(changePercent)}% ${changePercent < 0 ? 'decrease' : 'increase'} in active contributors`,
           metric: changePercent,
           action: changePercent < 0 
             ? 'Schedule 1:1 check-ins with recently inactive contributors'
             : 'Maintain momentum by highlighting recent contributor achievements'
->>>>>>> 13fb8a6b
         });
       }
     }
 
     // Analyze contribution patterns
-<<<<<<< HEAD
-    const contributionTrend = recentWeeks.map((w) => w.total);
-    const isDecreasingTrend = contributionTrend.every(
-      (val, i) => i === 0 || val <= contributionTrend[i - 1]
-=======
     const contributionTrend = recentWeeks.map(w => w.total);
     const isDecreasingTrend = contributionTrend.every((val, i) => 
       i === 0 || val <= contributionTrend[i - 1]
->>>>>>> 13fb8a6b
     );
 
     if (isDecreasingTrend && recentWeeks.length > 2) {
       insights.push({
         type: 'warning',
         title: 'Declining Participation Trend',
-<<<<<<< HEAD
-        description:
-          'Consistent decrease in participation over the last 3 weeks',
-        action: 'Review program engagement strategies and gather feedback',
-=======
         description: 'Consistent decrease in participation over the last 3 weeks',
         action: 'Review program engagement strategies and gather feedback'
->>>>>>> 13fb8a6b
       });
     }
 
     // Tech Partner Analysis
-<<<<<<< HEAD
-    const activeTechPartners = data.techPartnerMetrics.filter(
-      (m) => m.activeContributors > 0
-    );
-    const totalPartners = data.techPartnerMetrics.length;
-    const partnerEngagementRate = Math.round(
-      (activeTechPartners.length / totalPartners) * 100
-    );
-=======
     const activeTechPartners = data.techPartnerMetrics.filter(m => m.activeContributors > 0);
     const totalPartners = data.techPartnerMetrics.length;
     const partnerEngagementRate = Math.round((activeTechPartners.length / totalPartners) * 100);
->>>>>>> 13fb8a6b
 
     if (partnerEngagementRate < 50) {
       insights.push({
@@ -125,23 +64,9 @@
         title: 'Tech Partner Engagement Opportunity',
         description: `Only ${partnerEngagementRate}% of tech partners are actively engaged`,
         metric: partnerEngagementRate,
-<<<<<<< HEAD
-        action:
-          'Schedule outreach to inactive tech partners and identify collaboration opportunities',
-=======
         action: 'Schedule outreach to inactive tech partners and identify collaboration opportunities'
->>>>>>> 13fb8a6b
       });
     }
-
-    // Debug logging
-    console.log('Insight Generation:', {
-      recentWeeks: recentWeeks.map(w => ({ week: w.week, total: w.total })),
-      contributionTrend,
-      isDecreasingTrend,
-      partnerEngagementRate,
-      generatedInsights: insights.length
-    });
 
     return insights;
   }, [data]);
@@ -156,33 +81,6 @@
         <div className="space-y-4">
           {insights.length > 0 ? (
             insights.map((insight, index) => (
-<<<<<<< HEAD
-              <div
-                key={index}
-                className={`p-4 rounded-lg border ${
-                  insight.type === 'warning'
-                    ? 'bg-yellow-50 border-yellow-200'
-                    : insight.type === 'success'
-                      ? 'bg-green-50 border-green-200'
-                      : 'bg-blue-50 border-blue-200'
-                }`}
-              >
-                <div className="flex items-start gap-3">
-                  {insight.type === 'warning' && (
-                    <AlertCircle className="w-5 h-5 text-yellow-600" />
-                  )}
-                  {insight.type === 'success' && (
-                    <CheckCircle className="w-5 h-5 text-green-600" />
-                  )}
-                  {insight.type === 'opportunity' && (
-                    <TrendingUp className="w-5 h-5 text-blue-600" />
-                  )}
-                  <div>
-                    <h4 className="font-medium mb-1">{insight.title}</h4>
-                    <p className="text-sm text-muted-foreground mb-2">
-                      {insight.description}
-                    </p>
-=======
               <div 
                 key={index}
                 className={`p-4 rounded-lg border ${
@@ -198,7 +96,6 @@
                   <div>
                     <h4 className="font-medium mb-1">{insight.title}</h4>
                     <p className="text-sm text-muted-foreground mb-2">{insight.description}</p>
->>>>>>> 13fb8a6b
                     {insight.action && (
                       <p className="text-sm font-medium">
                         Recommended Action: {insight.action}
@@ -206,26 +103,12 @@
                     )}
                   </div>
                   {insight.metric !== undefined && (
-<<<<<<< HEAD
-                    <span
-                      className={`ml-auto font-medium ${
-                        insight.type === 'warning'
-                          ? 'text-red-600'
-                          : insight.type === 'success'
-                            ? 'text-green-600'
-                            : 'text-blue-600'
-                      }`}
-                    >
-                      {insight.metric > 0 ? '+' : ''}
-                      {insight.metric}%
-=======
                     <span className={`ml-auto font-medium ${
                       insight.type === 'warning' ? 'text-red-600' :
                       insight.type === 'success' ? 'text-green-600' :
                       'text-blue-600'
                     }`}>
                       {insight.metric > 0 ? '+' : ''}{insight.metric}%
->>>>>>> 13fb8a6b
                     </span>
                   )}
                 </div>
@@ -240,4 +123,4 @@
       </CardContent>
     </Card>
   );
-}+};