--- conflicted
+++ resolved
@@ -1,4 +1,3 @@
-<<<<<<< HEAD
 'use client';
 
 import { EnhancedTechPartnerData } from '@/types/dashboard';
@@ -13,12 +12,6 @@
   DialogHeader,
   DialogTitle,
 } from '@/components/ui/dialog';
-=======
-"use client";
-
-import { useState, useMemo } from "react";
-import { EnhancedTechPartnerData } from "@/types/dashboard";
->>>>>>> c649545a
 import {
   Table,
   TableBody,
@@ -26,32 +19,14 @@
   TableHead,
   TableHeader,
   TableRow,
-<<<<<<< HEAD
 } from '@/components/ui/table';
-=======
-} from "@/components/ui/table";
-
-import { ExternalLink } from "lucide-react";
->>>>>>> c649545a
+
 import {
   TooltipRoot,
   TooltipContent,
   TooltipProvider,
   TooltipTrigger,
-<<<<<<< HEAD
 } from '@/components/ui/tooltip';
-=======
-} from "@/components/ui/tooltip";
-import { Button } from "@/components/ui/button";
-import {
-  Dialog,
-  DialogContent,
-  DialogDescription,
-  DialogFooter,
-  DialogHeader,
-  DialogTitle,
-} from "@/components/ui/dialog";
->>>>>>> c649545a
 
 interface Contribution {
   title: string;
@@ -73,7 +48,6 @@
 }
 
 export function ContributorView({ data }: ContributorViewProps) {
-<<<<<<< HEAD
   const [
     selectedContributorContributions,
     setSelectedContributorContributions,
@@ -82,16 +56,6 @@
   const [dialogTitle, setDialogTitle] = useState('');
 
   const contributors = useMemo(() => {
-=======
-
-  const [selectedContributorContributions, setSelectedContributorContributions] =
-    useState<Contribution[]>([]);
-  const [isDialogOpen, setIsDialogOpen] = useState(false);
-  const [dialogTitle, setDialogTitle] = useState("");
-
-  const contributors = useMemo(() => {
-
->>>>>>> c649545a
     if (!data?.length) return [];
     const contributorMap = new Map<string, ContributorDetails>();
 
