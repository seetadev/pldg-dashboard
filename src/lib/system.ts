--- conflicted
+++ resolved
@@ -2,12 +2,9 @@
 import { useAirtableData } from './airtable';
 import { useGitHubData } from './github';
 import { useCSVData } from '@/hooks/useCSVData';
+import { useCSVData } from '@/hooks/useCSVData';
 import { processData } from './data-processing';
 import { GitHubData } from '@/types/dashboard';
-<<<<<<< HEAD
-=======
-import React from 'react';
->>>>>>> 13fb8a6b
 
 export function useDashboardSystem() {
   const {
@@ -15,11 +12,7 @@
     isLoading: isCSVLoading,
     isError: isCSVError,
     mutate: refreshCSV,
-<<<<<<< HEAD
     timestamp: csvTimestamp,
-=======
-    timestamp: csvTimestamp
->>>>>>> 13fb8a6b
   } = useCSVData();
 
   const {
@@ -27,19 +20,16 @@
     isLoading: isAirtableLoading,
     isError: isAirtableError,
     mutate: refreshAirtable,
-<<<<<<< HEAD
     timestamp: airtableTimestamp,
-=======
-    timestamp: airtableTimestamp
->>>>>>> 13fb8a6b
   } = useAirtableData();
 
+  const {
+    data: githubData,
   const {
     data: githubData,
     isLoading: isGithubLoading,
     isError: isGithubError,
     mutate: refreshGithub,
-<<<<<<< HEAD
     timestamp: githubTimestamp,
   } = useGitHubData();
 
@@ -66,111 +56,27 @@
           'PLDG Feedback': entry['PLDG Feedback'] || '',
         }));
 
-=======
-    timestamp: githubTimestamp
-  } = useGitHubData();
-
-  React.useEffect(() => {
-    console.log('Data Sources State:', {
-      csv: {
-        hasData: !!csvData?.length,
-        recordCount: csvData?.length,
-        isLoading: isCSVLoading
-      },
-      airtable: {
-        hasData: !!airtableData?.length,
-        recordCount: airtableData?.length,
-        isLoading: isAirtableLoading,
-        timestamp: airtableTimestamp
-      },
-      github: {
-        hasData: !!githubData,
-        statusGroups: githubData?.statusGroups,
-        isLoading: isGithubLoading,
-        timestamp: githubTimestamp
-      }
-    });
-  }, [csvData, airtableData, githubData, isCSVLoading, isAirtableLoading, isGithubLoading, csvTimestamp, airtableTimestamp, githubTimestamp]);
-
-  const processedData = useMemo(() => {
-    console.log('Starting data processing...', {
-      csv: {
-        hasData: !!csvData?.length,
-        recordCount: csvData?.length,
-        sampleRecord: csvData?.[0],
-        isLoading: isCSVLoading,
-        error: isCSVError
-      },
-      airtable: {
-        hasData: !!airtableData?.length,
-        recordCount: airtableData?.length,
-        sampleRecord: airtableData?.[0],
-        isLoading: isAirtableLoading,
-        error: isAirtableError
-      },
-      github: {
-        hasData: !!githubData,
-        statusGroups: githubData?.statusGroups,
-        isLoading: isGithubLoading,
-        error: isGithubError
-      },
-      timestamp: new Date().toISOString()
-    });
-
-    // Try CSV data first - make GitHub data optional
-    if (!isCSVLoading && csvData?.length > 0) {
-      try {
-        console.log('Processing CSV data...');
-        // Transform CSV data to match Airtable format
-        const transformedData = csvData.map(entry => ({
-          Name: entry.Name,
-          'Program Week': entry['Program Week'],
-          'Which Tech Partner': entry['Which Tech Partner'] || '',
-          'Tech Partner Collaboration?': entry['Tech Partner Collaboration?'] || 'No',
-          'Engagement Participation ': entry['Engagement Participation '] || '1 - Low',
-          'How many issues, PRs, or projects this week?': entry['How many issues, PRs, or projects this week?'] || '0',
-          'Issue Title 1': entry['Issue Title 1'] || '',
-          'Issue Link 1': entry['Issue Link 1'] || '',
-          'How likely are you to recommend the PLDG to others?': entry['How likely are you to recommend the PLDG to others?'] || '0',
-          'PLDG Feedback': entry['PLDG Feedback'] || ''
-        }));
-
->>>>>>> 13fb8a6b
         const mockGitHubData: GitHubData = {
           project: {
             user: {
               projectV2: {
                 items: {
-<<<<<<< HEAD
                   nodes: [],
                 },
               },
             },
-=======
-                  nodes: []
-                }
-              }
-            }
->>>>>>> 13fb8a6b
           },
           issues: [],
           statusGroups: {
             todo: 0,
             inProgress: 0,
-<<<<<<< HEAD
             done: 0,
           },
           timestamp: Date.now(),
-=======
-            done: 0
-          },
-          timestamp: Date.now()
->>>>>>> 13fb8a6b
         };
 
         console.log('Transformed CSV data:', {
           recordCount: transformedData.length,
-<<<<<<< HEAD
           sampleRecord: transformedData[0],
         });
 
@@ -178,12 +84,6 @@
           transformedData,
           githubData || mockGitHubData
         );
-=======
-          sampleRecord: transformedData[0]
-        });
-
-        const result = processData(transformedData, githubData || mockGitHubData);
->>>>>>> 13fb8a6b
         return result;
       } catch (error) {
         console.error('Error processing CSV data:', error);
@@ -200,31 +100,18 @@
             user: {
               projectV2: {
                 items: {
-<<<<<<< HEAD
                   nodes: [],
                 },
               },
             },
-=======
-                  nodes: []
-                }
-              }
-            }
->>>>>>> 13fb8a6b
           },
           issues: [],
           statusGroups: {
             todo: 0,
             inProgress: 0,
-<<<<<<< HEAD
             done: 0,
           },
           timestamp: Date.now(),
-=======
-            done: 0
-          },
-          timestamp: Date.now()
->>>>>>> 13fb8a6b
         };
         const result = processData(airtableData, githubData || mockGitHubData);
         return result;
@@ -235,24 +122,17 @@
     }
 
     // If both data sources fail and we're still loading, return null
-<<<<<<< HEAD
     if (
       (isCSVLoading && !csvData?.length) ||
       (isAirtableLoading && !airtableData?.length) ||
       isGithubLoading
     ) {
-=======
-    if ((isCSVLoading && !csvData?.length) ||
-        (isAirtableLoading && !airtableData?.length) ||
-        isGithubLoading) {
->>>>>>> 13fb8a6b
       console.log('Still loading initial data...');
       return null;
     }
 
     console.error('No valid data available from any source');
     return null;
-<<<<<<< HEAD
   }, [
     csvData,
     airtableData,
@@ -275,32 +155,17 @@
       airtableTimestamp || 0,
       githubTimestamp || 0
     ),
-=======
-  }, [csvData, airtableData, githubData, isCSVLoading, isAirtableLoading, isGithubLoading, isCSVError, isAirtableError, isGithubError]);
-
-  return {
-    data: processedData,
-    isLoading: (isCSVLoading && !csvData?.length) ||
-               (isAirtableLoading && !airtableData?.length) ||
-               (isGithubLoading && !githubData?.statusGroups),
-    isError: isCSVError && isAirtableError || isGithubError,
-    isStale: false,
-    lastUpdated: Math.max(csvTimestamp || 0, airtableTimestamp || 0, githubTimestamp || 0),
->>>>>>> 13fb8a6b
     isFetching: isCSVLoading || isAirtableLoading || isGithubLoading,
     refresh: useCallback(async () => {
       console.log('Starting Refresh');
       try {
+        await Promise.all([refreshCSV(), refreshAirtable(), refreshGithub()]);
         await Promise.all([refreshCSV(), refreshAirtable(), refreshGithub()]);
         console.log('Refresh Complete');
       } catch (error) {
         console.error('Refresh Failed:', error);
         throw error;
       }
-<<<<<<< HEAD
     }, [refreshCSV, refreshAirtable, refreshGithub]),
-=======
-    }, [refreshCSV, refreshAirtable, refreshGithub])
->>>>>>> 13fb8a6b
   };
 }