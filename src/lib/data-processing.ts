import _ from 'lodash';
import {
<<<<<<< HEAD
  EngagementData,
  ProcessedData,
  TechPartnerPerformance,
  ActionItem,
  GitHubData,
  IssueMetrics,
  EngagementTrend,
} from '@/types/dashboard';
import { CohortId } from '@/types/cohort';
import { getCohortDataPath, COHORT_DATA } from '@/types/cohort';

// This may be useful. leaving it commented out.
// interface WeeklyEngagementEntry {
//   Name: string;
//   "Github Username"?: string;
//   "Email Address"?: string;
//   "Program Week": string;
//   "Engagement Tracking"?: string;
//   "Engagement Participation "?: string;
//   "Tech Partner Collaboration?": string;
//   "Which Tech Partner": string | string[];
//   "Describe your work with the tech partner"?: string;
//   "Did you work on an issue, PR, or project this week?": string;
//   "How many issues, PRs, or projects this week?": string;
//   "Issue Title 1"?: string;
//   "Issue Link 1"?: string;
//   "Issue Title 2"?: string;
//   "Issue Link 2"?: string;
//   "Issue Title 3"?: string;
//   "Issue Link 3"?: string;
//   "How likely are you to recommend the PLDG to others?": string;
//   "PLDG Feedback"?: string;
// }

// ditto
// interface ContributorDetail {
//   name: string;
//   githubUsername: string;
//   issuesCompleted: number;
//   engagementScore: number;
//   techPartners: Set<string>;
//   weeks: Set<string>;
//   recentContributions: Array<{
//     issueTitle: string;
//     issueLink: string;
//     week: string;
//     partner: string;
//   }>;
// }

// ditto
// interface WeeklyData {
//   issueCount: number;
//   contributors: Set<string>;
//   issues: IssueEntry[];
//   engagementLevel: number;
// }

// type TechPartnerField = string | string[] | undefined;

// function isTechPartnerString(value: TechPartnerField): value is string {
//   return typeof value === "string";
// }

// // Add helper function to normalize tech partner data
// function normalizeTechPartners(techPartner: TechPartnerField): string[] {
//   if (Array.isArray(techPartner)) {
//     return techPartner.map((p: string) => p.trim()).filter(Boolean);
//   }
//   if (isTechPartnerString(techPartner)) {
//     return techPartner
//       .split(",")
//       .map((p: string) => p.trim())
//       .filter(Boolean);
//   }
//   return [];
// }
=======
  EngagementData, ProcessedData, TechPartnerMetrics,
  TechPartnerPerformance, ContributorDetails, IssueResult,
  IssueHighlight, EnhancedTechPartnerData, ActionItem,
  GitHubData, IssueMetrics, EngagementTrend
} from '@/types/dashboard';
import * as utils from './utils';

// Types for CSV data structure
interface WeeklyEngagementEntry {
  Name: string;
  'Github Username'?: string;
  'Email Address'?: string;
  'Program Week': string;
  'Engagement Tracking'?: string;
  'Engagement Participation '?: string;
  'Tech Partner Collaboration?': string;
  'Which Tech Partner': string | string[];
  'Describe your work with the tech partner'?: string;
  'Did you work on an issue, PR, or project this week?': string;
  'How many issues, PRs, or projects this week?': string;
  'Issue Title 1'?: string;
  'Issue Link 1'?: string;
  'Issue Title 2'?: string;
  'Issue Link 2'?: string;
  'Issue Title 3'?: string;
  'Issue Link 3'?: string;
  'How likely are you to recommend the PLDG to others?': string;
  'PLDG Feedback'?: string;
}

// Standardized issue structure
interface IssueEntry {
  title: string;
  url: string;
  status: string;
  lastUpdated: string;
  partner: string;
  contributor: string;
  week: string;
}

// Updated ContributorDetail interface
interface ContributorDetail {
  name: string;
  githubUsername: string;
  issuesCompleted: number;
  engagementScore: number;
  techPartners: Set<string>;
  weeks: Set<string>;
  recentContributions: Array<{
    issueTitle: string;
    issueLink: string;
    week: string;
    partner: string;
  }>;
}

// Weekly data structure
interface WeeklyData {
  issueCount: number;
  contributors: Set<string>;
  issues: IssueEntry[];
  engagementLevel: number;
}

// Add these interfaces at the top of the file
interface ProcessedWeekData {
  issues: Array<{
    title: string;
    url: string;
    status: string;
    lastUpdated: string;
  }>;
  contributors: Set<string>;
  issueCount: number;
  engagementScores: number[];
}

interface ProcessedPartnerData {
  weeks: Record<string, ProcessedWeekData>;
  contributors: Map<string, {
    issuesCompleted: number;
    engagementScores: number[];
    githubUsername: string;
  }>;
}

// Add proper type for tech partner field
type TechPartnerField = string | string[] | undefined;

// Update type guard to be more specific
function isTechPartnerString(value: TechPartnerField): value is string {
  return typeof value === 'string';
}

// Add helper function to normalize tech partner data
function normalizeTechPartners(techPartner: TechPartnerField): string[] {
  if (Array.isArray(techPartner)) {
    return techPartner.map((p: string) => p.trim()).filter(Boolean);
  }
  if (isTechPartnerString(techPartner)) {
    return techPartner.split(',').map((p: string) => p.trim()).filter(Boolean);
  }
  return [];
}
>>>>>>> 13fb8a6b

// Helper function to parse tech partners consistently
function parseTechPartners(techPartner: string | string[]): string[] {
  if (Array.isArray(techPartner)) {
    return techPartner;
  }
  return techPartner?.split(',').map((p) => p.trim()) ?? [];
}

function parseWeekNumber(week: string): number {
  const match = week.match(/Week (\d+):/i);
  if (!match) {
    console.warn(`Invalid week format: ${week}`);
    return 0;
  }
  return parseInt(match[1]);
}

function formatWeekString(week: string): string {
  const match = week.match(/Week \d+/i);
  return match ? match[0] : week;
}
// Add helper function to safely handle string or string[] fields
function getStringValue(value: string | string[] | undefined): string {
  if (!value) return '';
  return Array.isArray(value) ? value[0] || '' : value;
}

// Update the week parsing function to handle CSV format correctly
function parseWeekNumber(weekString: string): number {
  // Format: "Week X (Month Day - Month Day, Year)"
  const match = weekString.match(/Week (\d+)/i);
  if (!match) {
    console.warn(`Invalid week format: ${weekString}`);
    return 0;
  }
  return parseInt(match[1]);
}

// Helper function to format week string consistently
function formatWeekString(weekString: string): string {
  return weekString.replace(/\(.*?\)/, '').trim();
}

// Add helper function to safely handle string or string[] fields
function getStringValue(value: string | string[] | undefined): string {
  if (!value) return '';
  return Array.isArray(value) ? value[0] || '' : value;
}

// Calculate NPS Score
function calculateNPSScore(data: EngagementData[]): number {
  const scores = data
<<<<<<< HEAD
    .map((entry) =>
      parseInt(
        getStringValue(
          entry['How likely are you to recommend the PLDG to others?']
        ) || '0'
      )
    )
    .filter((score) => score > 0);
=======
    .map(entry => parseInt(getStringValue(entry['How likely are you to recommend the PLDG to others?']) || '0'))
    .filter(score => score > 0);
>>>>>>> 13fb8a6b

  if (scores.length === 0) return 0;

  const promoters = scores.filter((score) => score >= 9).length;
  const detractors = scores.filter((score) => score <= 6).length;

  return Math.round(((promoters - detractors) / scores.length) * 100);
}

// Calculate Engagement Rate
function calculateEngagementRate(data: EngagementData[]): number {
  const totalEntries = data.length;
  if (totalEntries === 0) return 0;

  const activeEntries = data.filter(
    (entry) =>
      entry['Engagement Participation ']?.includes('3 -') ||
      entry['Engagement Participation ']?.includes('2 -')
  ).length;

  return Math.round((activeEntries / totalEntries) * 100);
}

function calculateWeeklyChange(data: EngagementData[]): number {
<<<<<<< HEAD
  if (!data || data.length === 0) {
    console.log('No data available for weekly change calculation');
    return 0;
  }

  const weekGroups = data.reduce(
    (groups, entry) => {
      const weekText = entry['Program Week'];
      if (!weekText) return groups;

      const weekNumber = parseWeekNumber(weekText);
      if (!weekNumber) return groups;

      if (!groups[weekNumber]) groups[weekNumber] = [];
      groups[weekNumber].push(entry);
      return groups;
    },
    {} as Record<number, EngagementData[]>
  );

  const weekNumbers = Object.keys(weekGroups)
    .map(Number)
    .sort((a, b) => a - b);

  if (weekNumbers.length < 2) {
    console.log('Not enough weeks for comparison:', weekNumbers);
    return 0;
  }
=======
  const weeks = _.groupBy(data, 'Program Week');
  const weekNumbers = Object.keys(weeks).sort((a, b) => {
    const weekA = parseWeekNumber(a);
    const weekB = parseWeekNumber(b);
    return weekA - weekB;
  });
>>>>>>> 13fb8a6b

  const currentWeekNum = weekNumbers[weekNumbers.length - 1];
  const previousWeekNum = weekNumbers[weekNumbers.length - 2];

  const currentWeek = weekGroups[currentWeekNum];
  const previousWeek = weekGroups[previousWeekNum];

  console.log(
    `Comparing Week ${currentWeekNum} (${currentWeek.length} entries) vs Week ${previousWeekNum} (${previousWeek.length} entries)`
  );

  const currentTotal = currentWeek.reduce((sum, entry) => {
    const value = parseInt(
      entry['How many issues, PRs, or projects this week?'] || '0'
    );
    return sum + (isNaN(value) ? 0 : value);
  }, 0);

  const previousTotal = previousWeek.reduce((sum, entry) => {
    const value = parseInt(
      entry['How many issues, PRs, or projects this week?'] || '0'
    );
    return sum + (isNaN(value) ? 0 : value);
  }, 0);

  console.log(
    `Totals: Current Week ${currentTotal}, Previous Week ${previousTotal}`
  );

  if (previousTotal === 0) return currentTotal > 0 ? 100 : 0;
  return Math.round(((currentTotal - previousTotal) / previousTotal) * 100);
}

// Calculate Positive Feedback
function calculatePositiveFeedback(data: EngagementData[]): number {
<<<<<<< HEAD
  return data.filter((entry) => {
    const feedback = getStringValue(entry['PLDG Feedback']);
    return (
      feedback.toLowerCase().includes('great') ||
      feedback.toLowerCase().includes('good')
    );
=======
  return data.filter(entry => {
    const feedback = getStringValue(entry['PLDG Feedback']);
    return feedback.toLowerCase().includes('great') || 
           feedback.toLowerCase().includes('good');
>>>>>>> 13fb8a6b
  }).length;
}

// Calculate Top Performers
function calculateTopPerformers(data: EngagementData[]) {
  return _(data)
    .groupBy('Github Username')
    .map((entries, name) => ({
      name,
<<<<<<< HEAD
      totalIssues: _.sumBy(entries, (e) => {
        const value = e['How many issues, PRs, or projects this week?'];
        return value === '4+' ? 4 : parseInt(value || '0');
      }),
      avgEngagement: _.meanBy(entries, (e) => {
=======
      totalIssues: _.sumBy(entries, e => {
        const value = e['How many issues, PRs, or projects this week?'];
        return value === '4+' ? 4 : parseInt(value || '0');
      }),
      avgEngagement: _.meanBy(entries, e => {
>>>>>>> 13fb8a6b
        const participation = e['Engagement Participation ']?.trim() || '';
        return participation.startsWith('3')
          ? 3
          : participation.startsWith('2')
            ? 2
            : participation.startsWith('1')
              ? 1
              : 0;
      }),
    }))
    .orderBy(['totalIssues', 'avgEngagement'], ['desc', 'desc'])
    .value();
}

// Calculate Tech Partner Metrics
function calculateTechPartnerMetrics(data: EngagementData[]) {
  return _(data)
    .groupBy('Which Tech Partner')
    .map((items, partner) => ({
      partner,
<<<<<<< HEAD
      totalIssues: _.sumBy(items, (item) => {
        const value = item['How many issues, PRs, or projects this week?'];
        return value === '4+' ? 4 : parseInt(value || '0');
      }),
      activeContributors: new Set(items.map((item) => item.Name)).size,
=======
      totalIssues: _.sumBy(items, item => {
        const value = item['How many issues, PRs, or projects this week?'];
        return value === '4+' ? 4 : parseInt(value || '0');
      }),
      activeContributors: new Set(items.map(item => item.Name)).size,
>>>>>>> 13fb8a6b
      avgIssuesPerContributor: 0,
      collaborationScore: 0,
    }))
    .value();
}

<<<<<<< HEAD
// although, unused, this may be useful in the future so i'm leaving it commented
// function calculateTechPartnerPerformance(
//   data: EngagementData[] | WeeklyEngagementEntry[],
// ): TechPartnerPerformance[] {
//   // Type guard to check if we're working with WeeklyEngagementEntry
//   const isWeeklyEntry = (
//     entry: EngagementData | WeeklyEngagementEntry,
//   ): entry is WeeklyEngagementEntry => {
//     return "Name" in entry && "Program Week" in entry;
//   };

//   // First, process all entries by contributor
//   const contributorMap = new Map<string, ContributorDetail>();

//   data.forEach((entry) => {
//     if (entry["Tech Partner Collaboration?"] !== "Yes") return;

//     const name = isWeeklyEntry(entry) ? entry.Name : entry.Name;
//     const githubUsername = isWeeklyEntry(entry)
//       ? entry["Github Username"]
//       : entry["Github Username"];

//     const key = `${name}-${githubUsername}`;
//     if (!contributorMap.has(key)) {
//       contributorMap.set(key, {
//         name,
//         githubUsername: githubUsername || "",
//         issuesCompleted: 0,
//         engagementScore: 0,
//         techPartners: new Set(),
//         weeks: new Set(),
//         recentContributions: [],
//       });
//     }

//     const contributor = contributorMap.get(key)!;
//     const partners = normalizeTechPartners(entry["Which Tech Partner"]);

//     // Add week and partners
//     contributor.weeks.add(entry["Program Week"]);
//     partners.forEach((p) => contributor.techPartners.add(p));

//     // Process all issues for this entry
//     const processIssue = (
//       title: string | string[] | undefined,
//       link: string | string[] | undefined,
//     ) => {
//       const titleStr = Array.isArray(title) ? title[0] : title;
//       const linkStr = Array.isArray(link) ? link[0] : link;

//       if (titleStr && linkStr) {
//         partners.forEach((partner) => {
//           contributor.recentContributions.push({
//             issueTitle: titleStr,
//             issueLink: linkStr,
//             week: entry["Program Week"],
//             partner,
//           });
//         });
//       }
//     };

//     processIssue(entry["Issue Title 1"], entry["Issue Link 1"]);
//     processIssue(entry["Issue Title 2"], entry["Issue Link 2"]);
//     processIssue(entry["Issue Title 3"], entry["Issue Link 3"]);

//     // Update metrics
//     const issueCount =
//       entry["How many issues, PRs, or projects this week?"] === "4+"
//         ? 4
//         : parseInt(
//             entry["How many issues, PRs, or projects this week?"] || "0",
//           );

//     contributor.issuesCompleted += issueCount;

//     const engagement = entry["Engagement Participation "]?.includes("3 -")
//       ? 3
//       : entry["Engagement Participation "]?.includes("2 -")
//         ? 2
//         : entry["Engagement Participation "]?.includes("1 -")
//           ? 1
//           : 0;
//     contributor.engagementScore = Math.max(
//       contributor.engagementScore,
//       engagement,
//     );
//   });

//   // Now group by tech partner
//   const partnerMap = new Map<
//     string,
//     {
//       weeklyData: Map<string, WeeklyData>;
//       contributors: ContributorDetail[];
//     }
//   >();

//   // Process contributor data into partner structure
//   Array.from(contributorMap.values()).forEach((contributor) => {
//     contributor.techPartners.forEach((partner) => {
//       if (!partnerMap.has(partner)) {
//         partnerMap.set(partner, {
//           weeklyData: new Map(),
//           contributors: [],
//         });
//       }

//       const partnerData = partnerMap.get(partner)!;
//       partnerData.contributors.push(contributor);

//       // Add weekly data
//       contributor.weeks.forEach((week) => {
//         if (!partnerData.weeklyData.has(week)) {
//           partnerData.weeklyData.set(week, {
//             issueCount: 0,
//             contributors: new Set(),
//             issues: [],
//             engagementLevel: 0,
//           });
//         }

//         const weekData = partnerData.weeklyData.get(week)!;
//         weekData.contributors.add(contributor.name);

//         // Add relevant issues
//         const weekIssues = contributor.recentContributions
//           .filter((c) => c.week === week && c.partner === partner)
//           .map((issue) => ({
//             title: issue.issueTitle,
//             url: issue.issueLink,
//             status: "open",
//             lastUpdated: new Date().toISOString(),
//             partner,
//             contributor: contributor.name,
//             week,
//           }));

//         weekData.issues.push(...weekIssues);
//         weekData.issueCount += weekIssues.length;
//         weekData.engagementLevel = Math.max(
//           weekData.engagementLevel,
//           contributor.engagementScore,
//         );
//       });
//     });
//   });

//   // Convert to final TechPartnerPerformance format
//   return Array.from(partnerMap.entries()).map(([partner, data]) => ({
//     partner,
//     timeSeriesData: Array.from(data.weeklyData.entries())
//       .sort((a, b) => parseWeekNumber(a[0]) - parseWeekNumber(b[0]))
//       .map(([week, weekData]) => ({
//         week,
//         weekEndDate: new Date().toISOString(),
//         issueCount: weekData.issueCount,
//         contributors: Array.from(weekData.contributors),
//         engagementLevel: 0,
//         issues: weekData.issues.map((issue) => ({
//           title: issue.title,
//           url: issue.url,
//           status: "open",
//           lastUpdated: new Date().toISOString(),
//           contributor: issue.contributor, // Add contributor field
//         })),
//       })),
//     contributorDetails: data.contributors.map((c) => ({
//       name: c.name,
//       githubUsername: c.githubUsername,
//       issuesCompleted: c.issuesCompleted,
//       engagementScore: c.engagementScore,
//     })),
//     issues: data.contributors.reduce((sum, c) => sum + c.issuesCompleted, 0),
//   }));
// }
=======
// Update the interfaces at the top
interface ContributorDetail {
  name: string;
  githubUsername: string;
  issuesCompleted: number;
  engagementScore: number;
  techPartners: Set<string>;
  weeks: Set<string>;
  recentContributions: Array<{
    issueTitle: string;
    issueLink: string;
    week: string;
    partner: string;
  }>;
}

// Modify calculateTechPartnerPerformance to use the contributor details
function calculateTechPartnerPerformance(data: EngagementData[] | WeeklyEngagementEntry[]): TechPartnerPerformance[] {
  // Type guard to check if we're working with WeeklyEngagementEntry
  const isWeeklyEntry = (entry: EngagementData | WeeklyEngagementEntry): entry is WeeklyEngagementEntry => {
    return 'Name' in entry && 'Program Week' in entry;
  };

  // First, process all entries by contributor
  const contributorMap = new Map<string, ContributorDetail>();

  data.forEach(entry => {
    if (entry['Tech Partner Collaboration?'] !== 'Yes') return;

    const name = isWeeklyEntry(entry) ? entry.Name : entry.Name;
    const githubUsername = isWeeklyEntry(entry) ? entry['Github Username'] : entry['Github Username'];

    const key = `${name}-${githubUsername}`;
    if (!contributorMap.has(key)) {
      contributorMap.set(key, {
        name,
        githubUsername: githubUsername || '',
        issuesCompleted: 0,
        engagementScore: 0,
        techPartners: new Set(),
        weeks: new Set(),
        recentContributions: []
      });
    }

    const contributor = contributorMap.get(key)!;
    const partners = normalizeTechPartners(entry['Which Tech Partner']);

    // Add week and partners
    contributor.weeks.add(entry['Program Week']);
    partners.forEach(p => contributor.techPartners.add(p));

    // Process all issues for this entry
    const processIssue = (title: string | string[] | undefined, link: string | string[] | undefined) => {
      const titleStr = Array.isArray(title) ? title[0] : title;
      const linkStr = Array.isArray(link) ? link[0] : link;

      if (titleStr && linkStr) {
        partners.forEach(partner => {
          contributor.recentContributions.push({
            issueTitle: titleStr,
            issueLink: linkStr,
            week: entry['Program Week'],
            partner
          });
        });
      }
    };

    processIssue(entry['Issue Title 1'], entry['Issue Link 1']);
    processIssue(entry['Issue Title 2'], entry['Issue Link 2']);
    processIssue(entry['Issue Title 3'], entry['Issue Link 3']);

    // Update metrics
    const issueCount = entry['How many issues, PRs, or projects this week?'] === '4+'
      ? 4
      : parseInt(entry['How many issues, PRs, or projects this week?'] || '0');

    contributor.issuesCompleted += issueCount;

    const engagement = entry['Engagement Participation ']?.includes('3 -') ? 3
      : entry['Engagement Participation ']?.includes('2 -') ? 2
      : entry['Engagement Participation ']?.includes('1 -') ? 1
      : 0;
    contributor.engagementScore = Math.max(contributor.engagementScore, engagement);
  });

  // Now group by tech partner
  const partnerMap = new Map<string, {
    weeklyData: Map<string, WeeklyData>;
    contributors: ContributorDetail[];
  }>();

  // Process contributor data into partner structure
  Array.from(contributorMap.values()).forEach(contributor => {
    contributor.techPartners.forEach(partner => {
      if (!partnerMap.has(partner)) {
        partnerMap.set(partner, {
          weeklyData: new Map(),
          contributors: []
        });
      }

      const partnerData = partnerMap.get(partner)!;
      partnerData.contributors.push(contributor);

      // Add weekly data
      contributor.weeks.forEach(week => {
        if (!partnerData.weeklyData.has(week)) {
          partnerData.weeklyData.set(week, {
            issueCount: 0,
            contributors: new Set(),
            issues: [],
            engagementLevel: 0
          });
        }

        const weekData = partnerData.weeklyData.get(week)!;
        weekData.contributors.add(contributor.name);

        // Add relevant issues
        const weekIssues = contributor.recentContributions
          .filter(c => c.week === week && c.partner === partner)
          .map(issue => ({
            title: issue.issueTitle,
            url: issue.issueLink,
            status: 'open',
            lastUpdated: new Date().toISOString(),
            partner,
            contributor: contributor.name,
            week
          }));

        weekData.issues.push(...weekIssues);
        weekData.issueCount += weekIssues.length;
        weekData.engagementLevel = Math.max(weekData.engagementLevel, contributor.engagementScore);
      });
    });
  });

  // Convert to final TechPartnerPerformance format
  return Array.from(partnerMap.entries()).map(([partner, data]) => ({
    partner,
    timeSeriesData: Array.from(data.weeklyData.entries())
      .sort((a, b) => parseWeekNumber(a[0]) - parseWeekNumber(b[0]))
      .map(([week, weekData]) => ({
        week,
        weekEndDate: new Date().toISOString(),
        issueCount: weekData.issueCount,
        contributors: Array.from(weekData.contributors),
        engagementLevel: 0,
        issues: weekData.issues.map(issue => ({
          title: issue.title,
          url: issue.url,
          status: 'open',
          lastUpdated: new Date().toISOString(),
          contributor: issue.contributor  // Add contributor field
        }))
      })),
    contributorDetails: data.contributors.map(c => ({
      name: c.name,
      githubUsername: c.githubUsername,
      issuesCompleted: c.issuesCompleted,
      engagementScore: c.engagementScore
    })),
    issues: data.contributors.reduce((sum, c) => sum + c.issuesCompleted, 0)
  }));
}
>>>>>>> 13fb8a6b

// Calculate Action Items
function calculateActionItems(data: EngagementData[]): ActionItem[] {
  const actionItems: ActionItem[] = [];

  // Check for engagement drops
  const weeklyEngagement = Object.entries(_.groupBy(data, 'Program Week'))
    .map(([week, entries]) => ({
      week,
      highEngagement: entries.filter((e) =>
        e['Engagement Participation ']?.includes('3 -')
      ).length,
    }))
    .sort((a, b) => a.week.localeCompare(b.week));

  if (weeklyEngagement.length >= 2) {
    const lastTwo = weeklyEngagement.slice(-2);
    if (lastTwo[1].highEngagement < lastTwo[0].highEngagement) {
      actionItems.push({
        type: 'warning',
        title: 'Engagement Drop Detected',
        description: 'High engagement decreased from last week',
        action: 'Review recent program changes and gather feedback',
      });
    }
  }

  // Process tech partners
  const techPartners = new Set(
    data.flatMap((entry) => parseTechPartners(entry['Which Tech Partner']))
  );

  const activeTechPartners = new Set(
    data
      .filter((e) => e['Tech Partner Collaboration?'] === 'Yes')
      .flatMap((entry) => parseTechPartners(entry['Which Tech Partner']))
  );

  // Fix Set iteration by converting to Array first
  const inactivePartners = Array.from(techPartners).filter(
    (partner) => !activeTechPartners.has(partner)
  );

  if (inactivePartners.length > 0) {
    actionItems.push({
      type: 'opportunity',
      title: 'Partner Engagement Opportunity',
      description: `${inactivePartners.length} tech partners need attention`,
      action: 'Schedule check-ins with inactive partners',
    });
  }

  return actionItems;
}

// Process Raw Issue Metrics
function processRawIssueMetrics(entries: EngagementData[]): IssueMetrics[] {
  const weeklyMetrics = _.groupBy(entries, 'Program Week');

  return Object.entries(weeklyMetrics).map(([week, weekEntries]) => {
    const totalIssues = weekEntries.reduce((sum, entry) => {
      const value = entry['How many issues, PRs, or projects this week?'];
      return sum + (value === '4+' ? 4 : parseInt(value || '0'));
    }, 0);

<<<<<<< HEAD
    const hasGitHubLink = weekEntries.some((entry) => entry['Issue Link 1']);
    const closedIssues = hasGitHubLink
      ? weekEntries.filter((entry) => entry['Issue Link 1']?.includes('closed'))
          .length
=======
    const hasGitHubLink = weekEntries.some(entry => entry['Issue Link 1']);
    const closedIssues = hasGitHubLink
      ? weekEntries.filter(entry => entry['Issue Link 1']?.includes('closed')).length
>>>>>>> 13fb8a6b
      : Math.round(totalIssues * 0.7);

    return {
      week: week.replace(/\(.*?\)/, '').trim(),
      open: totalIssues - closedIssues,
      closed: closedIssues,
      total: totalIssues,
    };
  });
}

<<<<<<< HEAD
type TechPartner = string;

/* eslint-disable @typescript-eslint/no-explicit-any */
function processCSVData(csvData: any[]): TechPartnerPerformance[] {
  const partnerData = new Map<
    TechPartner,
    {
      weeklyData: Map<
        string,
        {
          issues: any[];
          contributors: Set<string>;
          issueCount: number;
          engagementLevel: number;
        }
      >;
      contributors: Map<
        string,
        {
          issuesCompleted: number;
          engagementScore: number;
          githubUsername: string;
        }
      >;
    }
  >();

  csvData.forEach((row) => {
=======
// Add validation helper
function validateEngagementData(data: any[]): data is EngagementData[] {
  return data.every(entry =>
    typeof entry === 'object' &&
    typeof entry.Name === 'string' &&
    typeof entry['Program Week'] === 'string' &&
    (typeof entry['Which Tech Partner'] === 'string' || Array.isArray(entry['Which Tech Partner']))
  );
}

// Add type for tech partner string
type TechPartner = string;

function processCSVData(csvData: any[]): TechPartnerPerformance[] {
  console.log('Processing CSV data input:', {
    recordCount: csvData.length,
    sampleRecord: csvData[0]
  });

  const partnerData = new Map<TechPartner, {
    weeklyData: Map<string, {
      issues: any[];
      contributors: Set<string>;
      issueCount: number;
      engagementLevel: number;
    }>;
    contributors: Map<string, {
      issuesCompleted: number;
      engagementScore: number;
      githubUsername: string;
    }>;
  }>();

  csvData.forEach(row => {
>>>>>>> 13fb8a6b
    if (row['Tech Partner Collaboration?'] !== 'Yes') return;

    // Handle multiple tech partners
    const partners: TechPartner[] = (row['Which Tech Partner'] || '')
      .toString()
      .split(',')
      .map((p: string): string => p.trim())
      .filter(Boolean);

    partners.forEach((partner: TechPartner) => {
      if (!partnerData.has(partner)) {
        partnerData.set(partner, {
          weeklyData: new Map(),
<<<<<<< HEAD
          contributors: new Map(),
=======
          contributors: new Map()
>>>>>>> 13fb8a6b
        });
      }

      const data = partnerData.get(partner)!;
      // Keep the original week format from CSV
      const week = row['Program Week'];

      if (!data.weeklyData.has(week)) {
        data.weeklyData.set(week, {
          issues: [],
          contributors: new Set(),
          issueCount: 0,
<<<<<<< HEAD
          engagementLevel: 0,
=======
          engagementLevel: 0
>>>>>>> 13fb8a6b
        });
      }

      const weekData = data.weeklyData.get(week)!;
      weekData.contributors.add(row.Name);

      // Process issues
<<<<<<< HEAD
      const issueCount =
        row['How many issues, PRs, or projects this week?'] === '4+'
          ? 4
          : parseInt(
              row['How many issues, PRs, or projects this week?'] || '0'
            );
=======
      const issueCount = row['How many issues, PRs, or projects this week?'] === '4+'
        ? 4
        : parseInt(row['How many issues, PRs, or projects this week?'] || '0');
>>>>>>> 13fb8a6b
      weekData.issueCount += issueCount;

      // Add specific issues
      for (let i = 1; i <= 3; i++) {
        const title = row[`Issue Title ${i}`];
        const url = row[`Issue Link ${i}`];
        if (title && url) {
          weekData.issues.push({
            title,
            url,
            status: 'open',
            lastUpdated: new Date().toISOString(),
<<<<<<< HEAD
            contributor: row.Name,
=======
            contributor: row.Name
>>>>>>> 13fb8a6b
          });
        }
      }

      // Update contributor data
      if (!data.contributors.has(row.Name)) {
        data.contributors.set(row.Name, {
          issuesCompleted: 0,
          engagementScore: 0,
<<<<<<< HEAD
          githubUsername: row['Github Username'] || '',
=======
          githubUsername: row['Github Username'] || ''
>>>>>>> 13fb8a6b
        });
      }

      const contributor = data.contributors.get(row.Name)!;
      contributor.issuesCompleted += issueCount;
<<<<<<< HEAD

      const engagement = row['Engagement Participation ']?.includes('3 -')
        ? 3
        : row['Engagement Participation ']?.includes('2 -')
          ? 2
          : row['Engagement Participation ']?.includes('1 -')
            ? 1
            : 0;
      contributor.engagementScore = Math.max(
        contributor.engagementScore,
        engagement
      );
      weekData.engagementLevel = Math.max(weekData.engagementLevel, engagement);
    });
  });

  // Convert to array and sort weeks chronologically
  const result = Array.from(partnerData.entries()).map(([partner, data]) => ({
    partner,
    timeSeriesData: Array.from(data.weeklyData.entries())
      .sort((a, b) => parseWeekNumber(a[0]) - parseWeekNumber(b[0]))
      .map(([week, weekData]) => ({
        week,
        weekEndDate: new Date().toISOString(),
        issueCount: weekData.issueCount,
        contributors: Array.from(weekData.contributors),
        engagementLevel: weekData.engagementLevel,
        issues: weekData.issues,
      })),
    contributorDetails: Array.from(data.contributors.entries()).map(
      ([name, details]) => ({
        name,
        githubUsername: details.githubUsername,
        issuesCompleted: details.issuesCompleted,
        engagementScore: details.engagementScore,
      })
    ),
    issues: Array.from(data.contributors.values()).reduce(
      (sum, c) => sum + c.issuesCompleted,
      0
    ),
  }));
  return result;
}

// Add the missing calculateTotalContributions function
/* eslint-disable @typescript-eslint/no-explicit-any */
function calculateTotalContributions(csvData: any[]): number {
  return csvData.reduce((sum, row) => {
    const count = row['How many issues, PRs, or projects this week?'];
    return sum + (count === '4+' ? 4 : parseInt(count || '0'));
  }, 0);
}

// Update the processData function to return all required ProcessedData fields
/* eslint-disable @typescript-eslint/no-explicit-any */
export function processData(
  csvData: any[],
  githubData?: GitHubData | null,
  cohortId?: CohortId
): ProcessedData {
  const techPartnerPerformance = processCSVData(csvData);
  // Calculate core metrics with validation
  const activeContributors = new Set(
    csvData
      .filter((row) => row['Github Username'])
      .map((row) => row['Github Username'])
  ).size;
  const totalContributions = calculateTotalContributions(csvData);
=======
      
      const engagement = row['Engagement Participation ']?.includes('3 -') ? 3
        : row['Engagement Participation ']?.includes('2 -') ? 2
        : row['Engagement Participation ']?.includes('1 -') ? 1
        : 0;
      contributor.engagementScore = Math.max(contributor.engagementScore, engagement);
      weekData.engagementLevel = Math.max(weekData.engagementLevel, engagement);
    });
  });

  // Convert to array and sort weeks chronologically
  const result = Array.from(partnerData.entries()).map(([partner, data]) => ({
    partner,
    timeSeriesData: Array.from(data.weeklyData.entries())
      .sort((a, b) => parseWeekNumber(a[0]) - parseWeekNumber(b[0]))
      .map(([week, weekData]) => ({
        week,
        weekEndDate: new Date().toISOString(),
        issueCount: weekData.issueCount,
        contributors: Array.from(weekData.contributors),
        engagementLevel: weekData.engagementLevel,
        issues: weekData.issues
      })),
    contributorDetails: Array.from(data.contributors.entries()).map(([name, details]) => ({
      name,
      githubUsername: details.githubUsername,
      issuesCompleted: details.issuesCompleted,
      engagementScore: details.engagementScore
    })),
    issues: Array.from(data.contributors.values())
      .reduce((sum, c) => sum + c.issuesCompleted, 0)
  }));

  console.log('Processed tech partner data:', result);
  return result;
}

// Add the missing calculateTotalContributions function
function calculateTotalContributions(csvData: any[]): number {
  return csvData.reduce((sum, row) => {
    const count = row['How many issues, PRs, or projects this week?'];
    return sum + (count === '4+' ? 4 : parseInt(count || '0'));
  }, 0);
}

// Update the processData function to return all required ProcessedData fields
export function processData(
  csvData: any[],
  githubData?: GitHubData | null
): ProcessedData {
  console.log('Processing data:', {
    recordCount: csvData.length,
    sampleRecord: csvData[0],
    hasGithubData: !!githubData
  });

  const techPartnerPerformance = processCSVData(csvData);
  console.log('Tech Partner Performance:', techPartnerPerformance);
>>>>>>> 13fb8a6b

  // Calculate core metrics with validation
  const activeContributors = new Set(csvData.filter(row => row.Name).map(row => row.Name)).size;
  const totalContributions = calculateTotalContributions(csvData);
  
  // Calculate tech partners
  const techPartners = new Set(
<<<<<<< HEAD
    csvData.flatMap((row) =>
      (row['Which Tech Partner'] || '')
        .toString()
        .split(',')
=======
    csvData.flatMap(row => 
      (row['Which Tech Partner'] || '').toString().split(',')
>>>>>>> 13fb8a6b
        .map((p: string) => p.trim())
        .filter(Boolean)
    )
  );
<<<<<<< HEAD

  // Add cohort metadata to processed data
  const cohortInfo = cohortId ? COHORT_DATA[cohortId] : null;
=======
>>>>>>> 13fb8a6b

  return {
    weeklyChange: calculateWeeklyChange(csvData),
    activeContributors,
    totalContributions,
    programHealth: {
      npsScore: calculateNPSScore(csvData),
      engagementRate: calculateEngagementRate(csvData),
<<<<<<< HEAD
      activeTechPartners: techPartners.size,
=======
      activeTechPartners: techPartners.size
>>>>>>> 13fb8a6b
    },
    keyHighlights: {
      activeContributorsAcrossTechPartners: `${activeContributors} across ${techPartners.size}`,
      totalContributions: `${totalContributions} total`,
      positiveFeedback: `${calculatePositiveFeedback(csvData)} positive`,
<<<<<<< HEAD
      weeklyContributions: `${calculateWeeklyChange(csvData)}% change`,
=======
      weeklyContributions: `${calculateWeeklyChange(csvData)}% change`
>>>>>>> 13fb8a6b
    },
    topPerformers: calculateTopPerformers(csvData),
    techPartnerMetrics: calculateTechPartnerMetrics(csvData),
    techPartnerPerformance,
    engagementTrends: calculateEngagementTrends(csvData),
    technicalProgress: calculateTechnicalProgress(csvData, githubData),
    issueMetrics: processRawIssueMetrics(csvData),
    actionItems: calculateActionItems(csvData),
    feedbackSentiment: {
      positive: calculatePositiveFeedback(csvData),
      neutral: 0,
      negative: 0,
    },
<<<<<<< HEAD
    contributorGrowth: [
      {
        week: new Date().toISOString().split('T')[0],
        newContributors: activeContributors,
        returningContributors: 0,
        totalActive: activeContributors,
      },
    ],
    rawEngagementData: csvData,
    cohortId: cohortId || '',
    cohortInfo: cohortInfo
      ? {
          id: cohortInfo.id,
          name: cohortInfo.name,
          startDate: cohortInfo.startDate,
          endDate: cohortInfo.endDate,
          description: cohortInfo.description,
        }
      : null,
  };
}

// Add helper functions for the new calculations
function calculateEngagementTrends(csvData: any[]): EngagementTrend[] {
  // First, get all unique weeks and sort them
  const allWeeks = Array.from(
    new Set(csvData.map((row) => row['Program Week']))
  ).sort((a, b) => parseWeekNumber(a) - parseWeekNumber(b));

=======
    contributorGrowth: [{
      week: new Date().toISOString().split('T')[0],
      newContributors: activeContributors,
      returningContributors: 0,
      totalActive: activeContributors
    }],
    rawEngagementData: csvData
  };
}

// Add helper functions for the new calculations
function calculateEngagementTrends(csvData: any[]): EngagementTrend[] {
  // First, get all unique weeks and sort them
  const allWeeks = Array.from(new Set(csvData.map(row => row['Program Week'])))
    .sort((a, b) => parseWeekNumber(a) - parseWeekNumber(b));

  console.log('Week Processing:', {
    uniqueWeeks: allWeeks,
    weekCount: allWeeks.length,
    lastWeek: allWeeks[allWeeks.length - 1]
  });

>>>>>>> 13fb8a6b
  // Create a map of week data
  const weeklyData = _.groupBy(csvData, 'Program Week');

  // Process each week
<<<<<<< HEAD
  return allWeeks.map((week) => {
    const entries = weeklyData[week] || [];

    // Count unique contributors for this week
    const activeContributors = new Set(entries.map((e) => e['Github Username']))
      .size;
=======
  return allWeeks.map(week => {
    const entries = weeklyData[week] || [];
    
    // Count unique contributors for this week
    const activeContributors = new Set(entries.map(e => e.Name)).size;

    // Debug logging
    console.log(`Week ${week} contributors:`, {
      total: activeContributors,
      uniqueNames: new Set(entries.map(e => e.Name))
    });
>>>>>>> 13fb8a6b

    return {
      week: `Week ${parseWeekNumber(week)}`,
      total: activeContributors,
      // Add zero values for backward compatibility
      'High Engagement': 0,
      'Medium Engagement': 0,
<<<<<<< HEAD
      'Low Engagement': 0,
    };
=======
      'Low Engagement': 0
    };
  });
}

function calculateTechnicalProgress(csvData: any[], githubData?: GitHubData | null) {
  return Object.entries(_.groupBy(csvData, 'Program Week'))
    .sort((a, b) => parseWeekNumber(a[0]) - parseWeekNumber(b[0]))
    .map(([week, entries]) => ({
      week: formatWeekString(week),
      'Total Issues': entries.reduce((sum, entry) =>
        sum + parseInt(entry['How many issues, PRs, or projects this week?'] || '0'), 0
      ),
      'In Progress': githubData?.statusGroups?.inProgress || 0,
      'Done': githubData?.statusGroups?.done || 0
    }));
}

// Add helper function to safely get string field
function getStringField(entry: EngagementData, field: keyof EngagementData): string {
  const value = entry[field];
  return Array.isArray(value) ? value[0] || '' : value || '';
}

// Update the interface name and structure at the top of the file
interface ContributorDetail {
  name: string;
  githubUsername: string;
  issuesCompleted: number;
  engagementScore: number;
  techPartners: Set<string>;
  weeks: Set<string>;
  recentContributions: Array<{
    issueTitle: string;
    issueLink: string;
    week: string;
    partner: string;
  }>;
}

// Then update the function signature
function processContributorData(csvData: Array<{
  Name: string;
  'Github Username': string;
  'Program Week': string;
  'How many issues, PRs, or projects this week?': string;
  'Engagement Participation '?: string;
  'Issue Title 1'?: string;
  'Issue Link 1'?: string;
  'Issue Title 2'?: string;
  'Issue Link 2'?: string;
  'Issue Title 3'?: string;
  'Issue Link 3'?: string;
  'Which Tech Partner'?: string;
}>): ContributorDetail[] {
  const contributorMap = new Map<string, ContributorDetail>();

  csvData.forEach(row => {
    const key = `${row.Name}-${row['Github Username']}`;
    
    if (!contributorMap.has(key)) {
      contributorMap.set(key, {
        name: row.Name,
        githubUsername: row['Github Username'],
        issuesCompleted: 0,
        engagementScore: 0,
        techPartners: new Set(),
        weeks: new Set(),
        recentContributions: []
      });
    }

    const contributor = contributorMap.get(key)!;
    const partners = row['Which Tech Partner']?.split(',').map(p => p.trim()) || [''];
    
    contributor.weeks.add(row['Program Week']);
    partners.forEach(partner => {
      if (partner) contributor.techPartners.add(partner);
    });

    // Add contributions with partner info
    if (row['Issue Title 1'] && row['Issue Link 1']) {
      partners.forEach(partner => {
        contributor.recentContributions.push({
          issueTitle: row['Issue Title 1']!,
          issueLink: row['Issue Link 1']!,
          week: row['Program Week'],
          partner: partner || 'Unknown'
        });
      });
    }

    // Similar updates for Issue 2 and 3...
    if (row['Issue Title 2'] && row['Issue Link 2']) {
      partners.forEach(partner => {
        contributor.recentContributions.push({
          issueTitle: row['Issue Title 2']!,
          issueLink: row['Issue Link 2']!,
          week: row['Program Week'],
          partner: partner || 'Unknown'
        });
      });
    }

    if (row['Issue Title 3'] && row['Issue Link 3']) {
      partners.forEach(partner => {
        contributor.recentContributions.push({
          issueTitle: row['Issue Title 3']!,
          issueLink: row['Issue Link 3']!,
          week: row['Program Week'],
          partner: partner || 'Unknown'
        });
      });
    }

    // Update metrics
    const issueCount = row['How many issues, PRs, or projects this week?'];
    contributor.issuesCompleted += issueCount === '4+' ? 4 : parseInt(issueCount || '0');
    
    const engagement = row['Engagement Participation ']?.includes('3 -') ? 3 :
                      row['Engagement Participation ']?.includes('2 -') ? 2 :
                      row['Engagement Participation ']?.includes('1 -') ? 1 : 0;
    contributor.engagementScore = Math.max(contributor.engagementScore, engagement);
>>>>>>> 13fb8a6b
  });
}

<<<<<<< HEAD
function calculateTechnicalProgress(
  csvData: any[],
  githubData?: GitHubData | null
) {
  return Object.entries(_.groupBy(csvData, 'Program Week'))
    .sort((a, b) => parseWeekNumber(a[0]) - parseWeekNumber(b[0]))
    .map(([week, entries]) => ({
      week: formatWeekString(week),
      'Total Issues': entries.reduce(
        (sum, entry) =>
          sum +
          parseInt(
            entry['How many issues, PRs, or projects this week?'] || '0'
          ),
        0
      ),
      'In Progress': githubData?.statusGroups?.inProgress || 0,
      Done: githubData?.statusGroups?.done || 0,
    }));
}

// interface ContributorDetail {
//   name: string;
//   githubUsername: string;
//   issuesCompleted: number;
//   engagementScore: number;
//   techPartners: Set<string>;
//   weeks: Set<string>;
//   recentContributions: Array<{
//     issueTitle: string;
//     issueLink: string;
//     week: string;
//     partner: string;
//   }>;
// }

// function processContributorData(
//   csvData: Array<{
//     Name: string;
//     "Github Username": string;
//     "Program Week": string;
//     "How many issues, PRs, or projects this week?": string;
//     "Engagement Participation "?: string;
//     "Issue Title 1"?: string;
//     "Issue Link 1"?: string;
//     "Issue Title 2"?: string;
//     "Issue Link 2"?: string;
//     "Issue Title 3"?: string;
//     "Issue Link 3"?: string;
//     "Which Tech Partner"?: string;
//   }>,
// ): ContributorDetail[] {
//   const contributorMap = new Map<string, ContributorDetail>();

//   csvData.forEach((row) => {
//     const key = `${row.Name}-${row["Github Username"]}`;

//     if (!contributorMap.has(key)) {
//       contributorMap.set(key, {
//         name: row.Name,
//         githubUsername: row["Github Username"],
//         issuesCompleted: 0,
//         engagementScore: 0,
//         techPartners: new Set(),
//         weeks: new Set(),
//         recentContributions: [],
//       });
//     }

//     const contributor = contributorMap.get(key)!;
//     const partners = row["Which Tech Partner"]
//       ?.split(",")
//       .map((p) => p.trim()) || [""];

//     contributor.weeks.add(row["Program Week"]);
//     partners.forEach((partner) => {
//       if (partner) contributor.techPartners.add(partner);
//     });

//     // Add contributions with partner info
//     if (row["Issue Title 1"] && row["Issue Link 1"]) {
//       partners.forEach((partner) => {
//         contributor.recentContributions.push({
//           issueTitle: row["Issue Title 1"]!,
//           issueLink: row["Issue Link 1"]!,
//           week: row["Program Week"],
//           partner: partner || "Unknown",
//         });
//       });
//     }

//     // Similar updates for Issue 2 and 3...
//     if (row["Issue Title 2"] && row["Issue Link 2"]) {
//       partners.forEach((partner) => {
//         contributor.recentContributions.push({
//           issueTitle: row["Issue Title 2"]!,
//           issueLink: row["Issue Link 2"]!,
//           week: row["Program Week"],
//           partner: partner || "Unknown",
//         });
//       });
//     }

//     if (row["Issue Title 3"] && row["Issue Link 3"]) {
//       partners.forEach((partner) => {
//         contributor.recentContributions.push({
//           issueTitle: row["Issue Title 3"]!,
//           issueLink: row["Issue Link 3"]!,
//           week: row["Program Week"],
//           partner: partner || "Unknown",
//         });
//       });
//     }

//     // Update metrics
//     const issueCount = row["How many issues, PRs, or projects this week?"];
//     contributor.issuesCompleted +=
//       issueCount === "4+" ? 4 : parseInt(issueCount || "0");

//     const engagement = row["Engagement Participation "]?.includes("3 -")
//       ? 3
//       : row["Engagement Participation "]?.includes("2 -")
//         ? 2
//         : row["Engagement Participation "]?.includes("1 -")
//           ? 1
//           : 0;
//     contributor.engagementScore = Math.max(
//       contributor.engagementScore,
//       engagement,
//     );
//   });

//   return Array.from(contributorMap.values());
// }

export async function loadCohortData(cohortId: CohortId) {
  try {
    const path = getCohortDataPath(cohortId);
    const response = await fetch(path);
    if (!response.ok) {
      throw new Error(
        `Failed to fetch CSV for cohort ${cohortId}: ${response.statusText}`
      );
    }

    const data = await response.text();
    return data;
  } catch (error) {
    console.error(`Error loading cohort ${cohortId} data:`, error);
    throw error;
  }
=======
  return Array.from(contributorMap.values());
>>>>>>> 13fb8a6b
}<|MERGE_RESOLUTION|>--- conflicted
+++ resolved
@@ -1,6 +1,5 @@
 import _ from 'lodash';
 import {
-<<<<<<< HEAD
   EngagementData,
   ProcessedData,
   TechPartnerPerformance,
@@ -78,113 +77,6 @@
 //   }
 //   return [];
 // }
-=======
-  EngagementData, ProcessedData, TechPartnerMetrics,
-  TechPartnerPerformance, ContributorDetails, IssueResult,
-  IssueHighlight, EnhancedTechPartnerData, ActionItem,
-  GitHubData, IssueMetrics, EngagementTrend
-} from '@/types/dashboard';
-import * as utils from './utils';
-
-// Types for CSV data structure
-interface WeeklyEngagementEntry {
-  Name: string;
-  'Github Username'?: string;
-  'Email Address'?: string;
-  'Program Week': string;
-  'Engagement Tracking'?: string;
-  'Engagement Participation '?: string;
-  'Tech Partner Collaboration?': string;
-  'Which Tech Partner': string | string[];
-  'Describe your work with the tech partner'?: string;
-  'Did you work on an issue, PR, or project this week?': string;
-  'How many issues, PRs, or projects this week?': string;
-  'Issue Title 1'?: string;
-  'Issue Link 1'?: string;
-  'Issue Title 2'?: string;
-  'Issue Link 2'?: string;
-  'Issue Title 3'?: string;
-  'Issue Link 3'?: string;
-  'How likely are you to recommend the PLDG to others?': string;
-  'PLDG Feedback'?: string;
-}
-
-// Standardized issue structure
-interface IssueEntry {
-  title: string;
-  url: string;
-  status: string;
-  lastUpdated: string;
-  partner: string;
-  contributor: string;
-  week: string;
-}
-
-// Updated ContributorDetail interface
-interface ContributorDetail {
-  name: string;
-  githubUsername: string;
-  issuesCompleted: number;
-  engagementScore: number;
-  techPartners: Set<string>;
-  weeks: Set<string>;
-  recentContributions: Array<{
-    issueTitle: string;
-    issueLink: string;
-    week: string;
-    partner: string;
-  }>;
-}
-
-// Weekly data structure
-interface WeeklyData {
-  issueCount: number;
-  contributors: Set<string>;
-  issues: IssueEntry[];
-  engagementLevel: number;
-}
-
-// Add these interfaces at the top of the file
-interface ProcessedWeekData {
-  issues: Array<{
-    title: string;
-    url: string;
-    status: string;
-    lastUpdated: string;
-  }>;
-  contributors: Set<string>;
-  issueCount: number;
-  engagementScores: number[];
-}
-
-interface ProcessedPartnerData {
-  weeks: Record<string, ProcessedWeekData>;
-  contributors: Map<string, {
-    issuesCompleted: number;
-    engagementScores: number[];
-    githubUsername: string;
-  }>;
-}
-
-// Add proper type for tech partner field
-type TechPartnerField = string | string[] | undefined;
-
-// Update type guard to be more specific
-function isTechPartnerString(value: TechPartnerField): value is string {
-  return typeof value === 'string';
-}
-
-// Add helper function to normalize tech partner data
-function normalizeTechPartners(techPartner: TechPartnerField): string[] {
-  if (Array.isArray(techPartner)) {
-    return techPartner.map((p: string) => p.trim()).filter(Boolean);
-  }
-  if (isTechPartnerString(techPartner)) {
-    return techPartner.split(',').map((p: string) => p.trim()).filter(Boolean);
-  }
-  return [];
-}
->>>>>>> 13fb8a6b
 
 // Helper function to parse tech partners consistently
 function parseTechPartners(techPartner: string | string[]): string[] {
@@ -213,32 +105,9 @@
   return Array.isArray(value) ? value[0] || '' : value;
 }
 
-// Update the week parsing function to handle CSV format correctly
-function parseWeekNumber(weekString: string): number {
-  // Format: "Week X (Month Day - Month Day, Year)"
-  const match = weekString.match(/Week (\d+)/i);
-  if (!match) {
-    console.warn(`Invalid week format: ${weekString}`);
-    return 0;
-  }
-  return parseInt(match[1]);
-}
-
-// Helper function to format week string consistently
-function formatWeekString(weekString: string): string {
-  return weekString.replace(/\(.*?\)/, '').trim();
-}
-
-// Add helper function to safely handle string or string[] fields
-function getStringValue(value: string | string[] | undefined): string {
-  if (!value) return '';
-  return Array.isArray(value) ? value[0] || '' : value;
-}
-
 // Calculate NPS Score
 function calculateNPSScore(data: EngagementData[]): number {
   const scores = data
-<<<<<<< HEAD
     .map((entry) =>
       parseInt(
         getStringValue(
@@ -247,10 +116,6 @@
       )
     )
     .filter((score) => score > 0);
-=======
-    .map(entry => parseInt(getStringValue(entry['How likely are you to recommend the PLDG to others?']) || '0'))
-    .filter(score => score > 0);
->>>>>>> 13fb8a6b
 
   if (scores.length === 0) return 0;
 
@@ -275,7 +140,6 @@
 }
 
 function calculateWeeklyChange(data: EngagementData[]): number {
-<<<<<<< HEAD
   if (!data || data.length === 0) {
     console.log('No data available for weekly change calculation');
     return 0;
@@ -304,14 +168,6 @@
     console.log('Not enough weeks for comparison:', weekNumbers);
     return 0;
   }
-=======
-  const weeks = _.groupBy(data, 'Program Week');
-  const weekNumbers = Object.keys(weeks).sort((a, b) => {
-    const weekA = parseWeekNumber(a);
-    const weekB = parseWeekNumber(b);
-    return weekA - weekB;
-  });
->>>>>>> 13fb8a6b
 
   const currentWeekNum = weekNumbers[weekNumbers.length - 1];
   const previousWeekNum = weekNumbers[weekNumbers.length - 2];
@@ -347,19 +203,12 @@
 
 // Calculate Positive Feedback
 function calculatePositiveFeedback(data: EngagementData[]): number {
-<<<<<<< HEAD
   return data.filter((entry) => {
     const feedback = getStringValue(entry['PLDG Feedback']);
     return (
       feedback.toLowerCase().includes('great') ||
       feedback.toLowerCase().includes('good')
     );
-=======
-  return data.filter(entry => {
-    const feedback = getStringValue(entry['PLDG Feedback']);
-    return feedback.toLowerCase().includes('great') || 
-           feedback.toLowerCase().includes('good');
->>>>>>> 13fb8a6b
   }).length;
 }
 
@@ -369,19 +218,11 @@
     .groupBy('Github Username')
     .map((entries, name) => ({
       name,
-<<<<<<< HEAD
       totalIssues: _.sumBy(entries, (e) => {
         const value = e['How many issues, PRs, or projects this week?'];
         return value === '4+' ? 4 : parseInt(value || '0');
       }),
       avgEngagement: _.meanBy(entries, (e) => {
-=======
-      totalIssues: _.sumBy(entries, e => {
-        const value = e['How many issues, PRs, or projects this week?'];
-        return value === '4+' ? 4 : parseInt(value || '0');
-      }),
-      avgEngagement: _.meanBy(entries, e => {
->>>>>>> 13fb8a6b
         const participation = e['Engagement Participation ']?.trim() || '';
         return participation.startsWith('3')
           ? 3
@@ -402,26 +243,17 @@
     .groupBy('Which Tech Partner')
     .map((items, partner) => ({
       partner,
-<<<<<<< HEAD
       totalIssues: _.sumBy(items, (item) => {
         const value = item['How many issues, PRs, or projects this week?'];
         return value === '4+' ? 4 : parseInt(value || '0');
       }),
       activeContributors: new Set(items.map((item) => item.Name)).size,
-=======
-      totalIssues: _.sumBy(items, item => {
-        const value = item['How many issues, PRs, or projects this week?'];
-        return value === '4+' ? 4 : parseInt(value || '0');
-      }),
-      activeContributors: new Set(items.map(item => item.Name)).size,
->>>>>>> 13fb8a6b
       avgIssuesPerContributor: 0,
       collaborationScore: 0,
     }))
     .value();
 }
 
-<<<<<<< HEAD
 // although, unused, this may be useful in the future so i'm leaving it commented
 // function calculateTechPartnerPerformance(
 //   data: EngagementData[] | WeeklyEngagementEntry[],
@@ -598,176 +430,6 @@
 //     issues: data.contributors.reduce((sum, c) => sum + c.issuesCompleted, 0),
 //   }));
 // }
-=======
-// Update the interfaces at the top
-interface ContributorDetail {
-  name: string;
-  githubUsername: string;
-  issuesCompleted: number;
-  engagementScore: number;
-  techPartners: Set<string>;
-  weeks: Set<string>;
-  recentContributions: Array<{
-    issueTitle: string;
-    issueLink: string;
-    week: string;
-    partner: string;
-  }>;
-}
-
-// Modify calculateTechPartnerPerformance to use the contributor details
-function calculateTechPartnerPerformance(data: EngagementData[] | WeeklyEngagementEntry[]): TechPartnerPerformance[] {
-  // Type guard to check if we're working with WeeklyEngagementEntry
-  const isWeeklyEntry = (entry: EngagementData | WeeklyEngagementEntry): entry is WeeklyEngagementEntry => {
-    return 'Name' in entry && 'Program Week' in entry;
-  };
-
-  // First, process all entries by contributor
-  const contributorMap = new Map<string, ContributorDetail>();
-
-  data.forEach(entry => {
-    if (entry['Tech Partner Collaboration?'] !== 'Yes') return;
-
-    const name = isWeeklyEntry(entry) ? entry.Name : entry.Name;
-    const githubUsername = isWeeklyEntry(entry) ? entry['Github Username'] : entry['Github Username'];
-
-    const key = `${name}-${githubUsername}`;
-    if (!contributorMap.has(key)) {
-      contributorMap.set(key, {
-        name,
-        githubUsername: githubUsername || '',
-        issuesCompleted: 0,
-        engagementScore: 0,
-        techPartners: new Set(),
-        weeks: new Set(),
-        recentContributions: []
-      });
-    }
-
-    const contributor = contributorMap.get(key)!;
-    const partners = normalizeTechPartners(entry['Which Tech Partner']);
-
-    // Add week and partners
-    contributor.weeks.add(entry['Program Week']);
-    partners.forEach(p => contributor.techPartners.add(p));
-
-    // Process all issues for this entry
-    const processIssue = (title: string | string[] | undefined, link: string | string[] | undefined) => {
-      const titleStr = Array.isArray(title) ? title[0] : title;
-      const linkStr = Array.isArray(link) ? link[0] : link;
-
-      if (titleStr && linkStr) {
-        partners.forEach(partner => {
-          contributor.recentContributions.push({
-            issueTitle: titleStr,
-            issueLink: linkStr,
-            week: entry['Program Week'],
-            partner
-          });
-        });
-      }
-    };
-
-    processIssue(entry['Issue Title 1'], entry['Issue Link 1']);
-    processIssue(entry['Issue Title 2'], entry['Issue Link 2']);
-    processIssue(entry['Issue Title 3'], entry['Issue Link 3']);
-
-    // Update metrics
-    const issueCount = entry['How many issues, PRs, or projects this week?'] === '4+'
-      ? 4
-      : parseInt(entry['How many issues, PRs, or projects this week?'] || '0');
-
-    contributor.issuesCompleted += issueCount;
-
-    const engagement = entry['Engagement Participation ']?.includes('3 -') ? 3
-      : entry['Engagement Participation ']?.includes('2 -') ? 2
-      : entry['Engagement Participation ']?.includes('1 -') ? 1
-      : 0;
-    contributor.engagementScore = Math.max(contributor.engagementScore, engagement);
-  });
-
-  // Now group by tech partner
-  const partnerMap = new Map<string, {
-    weeklyData: Map<string, WeeklyData>;
-    contributors: ContributorDetail[];
-  }>();
-
-  // Process contributor data into partner structure
-  Array.from(contributorMap.values()).forEach(contributor => {
-    contributor.techPartners.forEach(partner => {
-      if (!partnerMap.has(partner)) {
-        partnerMap.set(partner, {
-          weeklyData: new Map(),
-          contributors: []
-        });
-      }
-
-      const partnerData = partnerMap.get(partner)!;
-      partnerData.contributors.push(contributor);
-
-      // Add weekly data
-      contributor.weeks.forEach(week => {
-        if (!partnerData.weeklyData.has(week)) {
-          partnerData.weeklyData.set(week, {
-            issueCount: 0,
-            contributors: new Set(),
-            issues: [],
-            engagementLevel: 0
-          });
-        }
-
-        const weekData = partnerData.weeklyData.get(week)!;
-        weekData.contributors.add(contributor.name);
-
-        // Add relevant issues
-        const weekIssues = contributor.recentContributions
-          .filter(c => c.week === week && c.partner === partner)
-          .map(issue => ({
-            title: issue.issueTitle,
-            url: issue.issueLink,
-            status: 'open',
-            lastUpdated: new Date().toISOString(),
-            partner,
-            contributor: contributor.name,
-            week
-          }));
-
-        weekData.issues.push(...weekIssues);
-        weekData.issueCount += weekIssues.length;
-        weekData.engagementLevel = Math.max(weekData.engagementLevel, contributor.engagementScore);
-      });
-    });
-  });
-
-  // Convert to final TechPartnerPerformance format
-  return Array.from(partnerMap.entries()).map(([partner, data]) => ({
-    partner,
-    timeSeriesData: Array.from(data.weeklyData.entries())
-      .sort((a, b) => parseWeekNumber(a[0]) - parseWeekNumber(b[0]))
-      .map(([week, weekData]) => ({
-        week,
-        weekEndDate: new Date().toISOString(),
-        issueCount: weekData.issueCount,
-        contributors: Array.from(weekData.contributors),
-        engagementLevel: 0,
-        issues: weekData.issues.map(issue => ({
-          title: issue.title,
-          url: issue.url,
-          status: 'open',
-          lastUpdated: new Date().toISOString(),
-          contributor: issue.contributor  // Add contributor field
-        }))
-      })),
-    contributorDetails: data.contributors.map(c => ({
-      name: c.name,
-      githubUsername: c.githubUsername,
-      issuesCompleted: c.issuesCompleted,
-      engagementScore: c.engagementScore
-    })),
-    issues: data.contributors.reduce((sum, c) => sum + c.issuesCompleted, 0)
-  }));
-}
->>>>>>> 13fb8a6b
 
 // Calculate Action Items
 function calculateActionItems(data: EngagementData[]): ActionItem[] {
@@ -827,23 +489,19 @@
 function processRawIssueMetrics(entries: EngagementData[]): IssueMetrics[] {
   const weeklyMetrics = _.groupBy(entries, 'Program Week');
 
+
   return Object.entries(weeklyMetrics).map(([week, weekEntries]) => {
     const totalIssues = weekEntries.reduce((sum, entry) => {
       const value = entry['How many issues, PRs, or projects this week?'];
       return sum + (value === '4+' ? 4 : parseInt(value || '0'));
     }, 0);
 
-<<<<<<< HEAD
     const hasGitHubLink = weekEntries.some((entry) => entry['Issue Link 1']);
     const closedIssues = hasGitHubLink
       ? weekEntries.filter((entry) => entry['Issue Link 1']?.includes('closed'))
           .length
-=======
-    const hasGitHubLink = weekEntries.some(entry => entry['Issue Link 1']);
-    const closedIssues = hasGitHubLink
-      ? weekEntries.filter(entry => entry['Issue Link 1']?.includes('closed')).length
->>>>>>> 13fb8a6b
       : Math.round(totalIssues * 0.7);
+
 
     return {
       week: week.replace(/\(.*?\)/, '').trim(),
@@ -854,7 +512,6 @@
   });
 }
 
-<<<<<<< HEAD
 type TechPartner = string;
 
 /* eslint-disable @typescript-eslint/no-explicit-any */
@@ -883,42 +540,6 @@
   >();
 
   csvData.forEach((row) => {
-=======
-// Add validation helper
-function validateEngagementData(data: any[]): data is EngagementData[] {
-  return data.every(entry =>
-    typeof entry === 'object' &&
-    typeof entry.Name === 'string' &&
-    typeof entry['Program Week'] === 'string' &&
-    (typeof entry['Which Tech Partner'] === 'string' || Array.isArray(entry['Which Tech Partner']))
-  );
-}
-
-// Add type for tech partner string
-type TechPartner = string;
-
-function processCSVData(csvData: any[]): TechPartnerPerformance[] {
-  console.log('Processing CSV data input:', {
-    recordCount: csvData.length,
-    sampleRecord: csvData[0]
-  });
-
-  const partnerData = new Map<TechPartner, {
-    weeklyData: Map<string, {
-      issues: any[];
-      contributors: Set<string>;
-      issueCount: number;
-      engagementLevel: number;
-    }>;
-    contributors: Map<string, {
-      issuesCompleted: number;
-      engagementScore: number;
-      githubUsername: string;
-    }>;
-  }>();
-
-  csvData.forEach(row => {
->>>>>>> 13fb8a6b
     if (row['Tech Partner Collaboration?'] !== 'Yes') return;
 
     // Handle multiple tech partners
@@ -932,11 +553,7 @@
       if (!partnerData.has(partner)) {
         partnerData.set(partner, {
           weeklyData: new Map(),
-<<<<<<< HEAD
           contributors: new Map(),
-=======
-          contributors: new Map()
->>>>>>> 13fb8a6b
         });
       }
 
@@ -949,11 +566,7 @@
           issues: [],
           contributors: new Set(),
           issueCount: 0,
-<<<<<<< HEAD
           engagementLevel: 0,
-=======
-          engagementLevel: 0
->>>>>>> 13fb8a6b
         });
       }
 
@@ -961,18 +574,12 @@
       weekData.contributors.add(row.Name);
 
       // Process issues
-<<<<<<< HEAD
       const issueCount =
         row['How many issues, PRs, or projects this week?'] === '4+'
           ? 4
           : parseInt(
               row['How many issues, PRs, or projects this week?'] || '0'
             );
-=======
-      const issueCount = row['How many issues, PRs, or projects this week?'] === '4+'
-        ? 4
-        : parseInt(row['How many issues, PRs, or projects this week?'] || '0');
->>>>>>> 13fb8a6b
       weekData.issueCount += issueCount;
 
       // Add specific issues
@@ -985,11 +592,7 @@
             url,
             status: 'open',
             lastUpdated: new Date().toISOString(),
-<<<<<<< HEAD
             contributor: row.Name,
-=======
-            contributor: row.Name
->>>>>>> 13fb8a6b
           });
         }
       }
@@ -999,17 +602,12 @@
         data.contributors.set(row.Name, {
           issuesCompleted: 0,
           engagementScore: 0,
-<<<<<<< HEAD
           githubUsername: row['Github Username'] || '',
-=======
-          githubUsername: row['Github Username'] || ''
->>>>>>> 13fb8a6b
         });
       }
 
       const contributor = data.contributors.get(row.Name)!;
       contributor.issuesCompleted += issueCount;
-<<<<<<< HEAD
 
       const engagement = row['Engagement Participation ']?.includes('3 -')
         ? 3
@@ -1079,92 +677,20 @@
       .map((row) => row['Github Username'])
   ).size;
   const totalContributions = calculateTotalContributions(csvData);
-=======
-      
-      const engagement = row['Engagement Participation ']?.includes('3 -') ? 3
-        : row['Engagement Participation ']?.includes('2 -') ? 2
-        : row['Engagement Participation ']?.includes('1 -') ? 1
-        : 0;
-      contributor.engagementScore = Math.max(contributor.engagementScore, engagement);
-      weekData.engagementLevel = Math.max(weekData.engagementLevel, engagement);
-    });
-  });
-
-  // Convert to array and sort weeks chronologically
-  const result = Array.from(partnerData.entries()).map(([partner, data]) => ({
-    partner,
-    timeSeriesData: Array.from(data.weeklyData.entries())
-      .sort((a, b) => parseWeekNumber(a[0]) - parseWeekNumber(b[0]))
-      .map(([week, weekData]) => ({
-        week,
-        weekEndDate: new Date().toISOString(),
-        issueCount: weekData.issueCount,
-        contributors: Array.from(weekData.contributors),
-        engagementLevel: weekData.engagementLevel,
-        issues: weekData.issues
-      })),
-    contributorDetails: Array.from(data.contributors.entries()).map(([name, details]) => ({
-      name,
-      githubUsername: details.githubUsername,
-      issuesCompleted: details.issuesCompleted,
-      engagementScore: details.engagementScore
-    })),
-    issues: Array.from(data.contributors.values())
-      .reduce((sum, c) => sum + c.issuesCompleted, 0)
-  }));
-
-  console.log('Processed tech partner data:', result);
-  return result;
-}
-
-// Add the missing calculateTotalContributions function
-function calculateTotalContributions(csvData: any[]): number {
-  return csvData.reduce((sum, row) => {
-    const count = row['How many issues, PRs, or projects this week?'];
-    return sum + (count === '4+' ? 4 : parseInt(count || '0'));
-  }, 0);
-}
-
-// Update the processData function to return all required ProcessedData fields
-export function processData(
-  csvData: any[],
-  githubData?: GitHubData | null
-): ProcessedData {
-  console.log('Processing data:', {
-    recordCount: csvData.length,
-    sampleRecord: csvData[0],
-    hasGithubData: !!githubData
-  });
-
-  const techPartnerPerformance = processCSVData(csvData);
-  console.log('Tech Partner Performance:', techPartnerPerformance);
->>>>>>> 13fb8a6b
-
-  // Calculate core metrics with validation
-  const activeContributors = new Set(csvData.filter(row => row.Name).map(row => row.Name)).size;
-  const totalContributions = calculateTotalContributions(csvData);
-  
+
   // Calculate tech partners
   const techPartners = new Set(
-<<<<<<< HEAD
     csvData.flatMap((row) =>
       (row['Which Tech Partner'] || '')
         .toString()
         .split(',')
-=======
-    csvData.flatMap(row => 
-      (row['Which Tech Partner'] || '').toString().split(',')
->>>>>>> 13fb8a6b
         .map((p: string) => p.trim())
         .filter(Boolean)
     )
   );
-<<<<<<< HEAD
 
   // Add cohort metadata to processed data
   const cohortInfo = cohortId ? COHORT_DATA[cohortId] : null;
-=======
->>>>>>> 13fb8a6b
 
   return {
     weeklyChange: calculateWeeklyChange(csvData),
@@ -1173,22 +699,22 @@
     programHealth: {
       npsScore: calculateNPSScore(csvData),
       engagementRate: calculateEngagementRate(csvData),
-<<<<<<< HEAD
       activeTechPartners: techPartners.size,
-=======
-      activeTechPartners: techPartners.size
->>>>>>> 13fb8a6b
     },
     keyHighlights: {
       activeContributorsAcrossTechPartners: `${activeContributors} across ${techPartners.size}`,
+      activeContributorsAcrossTechPartners: `${activeContributors} across ${techPartners.size}`,
       totalContributions: `${totalContributions} total`,
       positiveFeedback: `${calculatePositiveFeedback(csvData)} positive`,
-<<<<<<< HEAD
       weeklyContributions: `${calculateWeeklyChange(csvData)}% change`,
-=======
-      weeklyContributions: `${calculateWeeklyChange(csvData)}% change`
->>>>>>> 13fb8a6b
     },
+    topPerformers: calculateTopPerformers(csvData),
+    techPartnerMetrics: calculateTechPartnerMetrics(csvData),
+    techPartnerPerformance,
+    engagementTrends: calculateEngagementTrends(csvData),
+    technicalProgress: calculateTechnicalProgress(csvData, githubData),
+    issueMetrics: processRawIssueMetrics(csvData),
+    actionItems: calculateActionItems(csvData),
     topPerformers: calculateTopPerformers(csvData),
     techPartnerMetrics: calculateTechPartnerMetrics(csvData),
     techPartnerPerformance,
@@ -1198,10 +724,10 @@
     actionItems: calculateActionItems(csvData),
     feedbackSentiment: {
       positive: calculatePositiveFeedback(csvData),
+      positive: calculatePositiveFeedback(csvData),
       neutral: 0,
       negative: 0,
     },
-<<<<<<< HEAD
     contributorGrowth: [
       {
         week: new Date().toISOString().split('T')[0],
@@ -1231,54 +757,16 @@
     new Set(csvData.map((row) => row['Program Week']))
   ).sort((a, b) => parseWeekNumber(a) - parseWeekNumber(b));
 
-=======
-    contributorGrowth: [{
-      week: new Date().toISOString().split('T')[0],
-      newContributors: activeContributors,
-      returningContributors: 0,
-      totalActive: activeContributors
-    }],
-    rawEngagementData: csvData
-  };
-}
-
-// Add helper functions for the new calculations
-function calculateEngagementTrends(csvData: any[]): EngagementTrend[] {
-  // First, get all unique weeks and sort them
-  const allWeeks = Array.from(new Set(csvData.map(row => row['Program Week'])))
-    .sort((a, b) => parseWeekNumber(a) - parseWeekNumber(b));
-
-  console.log('Week Processing:', {
-    uniqueWeeks: allWeeks,
-    weekCount: allWeeks.length,
-    lastWeek: allWeeks[allWeeks.length - 1]
-  });
-
->>>>>>> 13fb8a6b
   // Create a map of week data
   const weeklyData = _.groupBy(csvData, 'Program Week');
 
   // Process each week
-<<<<<<< HEAD
   return allWeeks.map((week) => {
     const entries = weeklyData[week] || [];
 
     // Count unique contributors for this week
     const activeContributors = new Set(entries.map((e) => e['Github Username']))
       .size;
-=======
-  return allWeeks.map(week => {
-    const entries = weeklyData[week] || [];
-    
-    // Count unique contributors for this week
-    const activeContributors = new Set(entries.map(e => e.Name)).size;
-
-    // Debug logging
-    console.log(`Week ${week} contributors:`, {
-      total: activeContributors,
-      uniqueNames: new Set(entries.map(e => e.Name))
-    });
->>>>>>> 13fb8a6b
 
     return {
       week: `Week ${parseWeekNumber(week)}`,
@@ -1286,138 +774,11 @@
       // Add zero values for backward compatibility
       'High Engagement': 0,
       'Medium Engagement': 0,
-<<<<<<< HEAD
       'Low Engagement': 0,
     };
-=======
-      'Low Engagement': 0
-    };
   });
 }
 
-function calculateTechnicalProgress(csvData: any[], githubData?: GitHubData | null) {
-  return Object.entries(_.groupBy(csvData, 'Program Week'))
-    .sort((a, b) => parseWeekNumber(a[0]) - parseWeekNumber(b[0]))
-    .map(([week, entries]) => ({
-      week: formatWeekString(week),
-      'Total Issues': entries.reduce((sum, entry) =>
-        sum + parseInt(entry['How many issues, PRs, or projects this week?'] || '0'), 0
-      ),
-      'In Progress': githubData?.statusGroups?.inProgress || 0,
-      'Done': githubData?.statusGroups?.done || 0
-    }));
-}
-
-// Add helper function to safely get string field
-function getStringField(entry: EngagementData, field: keyof EngagementData): string {
-  const value = entry[field];
-  return Array.isArray(value) ? value[0] || '' : value || '';
-}
-
-// Update the interface name and structure at the top of the file
-interface ContributorDetail {
-  name: string;
-  githubUsername: string;
-  issuesCompleted: number;
-  engagementScore: number;
-  techPartners: Set<string>;
-  weeks: Set<string>;
-  recentContributions: Array<{
-    issueTitle: string;
-    issueLink: string;
-    week: string;
-    partner: string;
-  }>;
-}
-
-// Then update the function signature
-function processContributorData(csvData: Array<{
-  Name: string;
-  'Github Username': string;
-  'Program Week': string;
-  'How many issues, PRs, or projects this week?': string;
-  'Engagement Participation '?: string;
-  'Issue Title 1'?: string;
-  'Issue Link 1'?: string;
-  'Issue Title 2'?: string;
-  'Issue Link 2'?: string;
-  'Issue Title 3'?: string;
-  'Issue Link 3'?: string;
-  'Which Tech Partner'?: string;
-}>): ContributorDetail[] {
-  const contributorMap = new Map<string, ContributorDetail>();
-
-  csvData.forEach(row => {
-    const key = `${row.Name}-${row['Github Username']}`;
-    
-    if (!contributorMap.has(key)) {
-      contributorMap.set(key, {
-        name: row.Name,
-        githubUsername: row['Github Username'],
-        issuesCompleted: 0,
-        engagementScore: 0,
-        techPartners: new Set(),
-        weeks: new Set(),
-        recentContributions: []
-      });
-    }
-
-    const contributor = contributorMap.get(key)!;
-    const partners = row['Which Tech Partner']?.split(',').map(p => p.trim()) || [''];
-    
-    contributor.weeks.add(row['Program Week']);
-    partners.forEach(partner => {
-      if (partner) contributor.techPartners.add(partner);
-    });
-
-    // Add contributions with partner info
-    if (row['Issue Title 1'] && row['Issue Link 1']) {
-      partners.forEach(partner => {
-        contributor.recentContributions.push({
-          issueTitle: row['Issue Title 1']!,
-          issueLink: row['Issue Link 1']!,
-          week: row['Program Week'],
-          partner: partner || 'Unknown'
-        });
-      });
-    }
-
-    // Similar updates for Issue 2 and 3...
-    if (row['Issue Title 2'] && row['Issue Link 2']) {
-      partners.forEach(partner => {
-        contributor.recentContributions.push({
-          issueTitle: row['Issue Title 2']!,
-          issueLink: row['Issue Link 2']!,
-          week: row['Program Week'],
-          partner: partner || 'Unknown'
-        });
-      });
-    }
-
-    if (row['Issue Title 3'] && row['Issue Link 3']) {
-      partners.forEach(partner => {
-        contributor.recentContributions.push({
-          issueTitle: row['Issue Title 3']!,
-          issueLink: row['Issue Link 3']!,
-          week: row['Program Week'],
-          partner: partner || 'Unknown'
-        });
-      });
-    }
-
-    // Update metrics
-    const issueCount = row['How many issues, PRs, or projects this week?'];
-    contributor.issuesCompleted += issueCount === '4+' ? 4 : parseInt(issueCount || '0');
-    
-    const engagement = row['Engagement Participation ']?.includes('3 -') ? 3 :
-                      row['Engagement Participation ']?.includes('2 -') ? 2 :
-                      row['Engagement Participation ']?.includes('1 -') ? 1 : 0;
-    contributor.engagementScore = Math.max(contributor.engagementScore, engagement);
->>>>>>> 13fb8a6b
-  });
-}
-
-<<<<<<< HEAD
 function calculateTechnicalProgress(
   csvData: any[],
   githubData?: GitHubData | null
@@ -1569,7 +930,4 @@
     console.error(`Error loading cohort ${cohortId} data:`, error);
     throw error;
   }
-=======
-  return Array.from(contributorMap.values());
->>>>>>> 13fb8a6b
 }